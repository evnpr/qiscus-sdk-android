/*
 * Copyright (c) 2016 Qiscus.
 *
 * Licensed under the Apache License, Version 2.0 (the "License");
 * you may not use this file except in compliance with the License.
 * You may obtain a copy of the License at
 *
 *    http://www.apache.org/licenses/LICENSE-2.0
 *
 * Unless required by applicable law or agreed to in writing, software
 * distributed under the License is distributed on an "AS IS" BASIS,
 * WITHOUT WARRANTIES OR CONDITIONS OF ANY KIND, either express or implied.
 * See the License for the specific language governing permissions and
 * limitations under the License.
 */

package com.qiscus.dragonfly;

import android.app.Application;

import com.qiscus.sdk.Qiscus;

import java.text.SimpleDateFormat;

/**
 * Created on : August 18, 2016
 * Author     : zetbaitsu
 * Name       : Zetra
 * Email      : zetra@mail.ugm.ac.id
 * GitHub     : https://github.com/zetbaitsu
 * LinkedIn   : https://id.linkedin.com/in/zetbaitsu
 */
public class SampleApps extends Application {

    @Override
    public void onCreate() {
        super.onCreate();
        Qiscus.init(this, "dragonfly");
<<<<<<< HEAD

        Qiscus.getChatConfig()
                .setStatusBarColor(R.color.accent)
                .setAppBarColor(R.color.accent)
                .setTitleColor(R.color.qiscus_dark_white)
                .setLeftBubbleColor(R.color.accent)
                .setRightBubbleColor(R.color.primary)
                .setRightBubbleTextColor(R.color.qiscus_white)
                .setRightBubbleTimeColor(R.color.primary_light)
                .setReadIconColor(R.color.qiscus_white)
                .setTimeFormat(date -> new SimpleDateFormat("HH:mm").format(date));
=======
>>>>>>> 64d7e50c
    }
}<|MERGE_RESOLUTION|>--- conflicted
+++ resolved
@@ -20,8 +20,6 @@
 
 import com.qiscus.sdk.Qiscus;
 
-import java.text.SimpleDateFormat;
-
 /**
  * Created on : August 18, 2016
  * Author     : zetbaitsu
@@ -36,19 +34,5 @@
     public void onCreate() {
         super.onCreate();
         Qiscus.init(this, "dragonfly");
-<<<<<<< HEAD
-
-        Qiscus.getChatConfig()
-                .setStatusBarColor(R.color.accent)
-                .setAppBarColor(R.color.accent)
-                .setTitleColor(R.color.qiscus_dark_white)
-                .setLeftBubbleColor(R.color.accent)
-                .setRightBubbleColor(R.color.primary)
-                .setRightBubbleTextColor(R.color.qiscus_white)
-                .setRightBubbleTimeColor(R.color.primary_light)
-                .setReadIconColor(R.color.qiscus_white)
-                .setTimeFormat(date -> new SimpleDateFormat("HH:mm").format(date));
-=======
->>>>>>> 64d7e50c
     }
 }