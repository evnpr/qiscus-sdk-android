/*
 * Copyright (c) 2016 Qiscus.
 *
 * Licensed under the Apache License, Version 2.0 (the "License");
 * you may not use this file except in compliance with the License.
 * You may obtain a copy of the License at
 *
 *    http://www.apache.org/licenses/LICENSE-2.0
 *
 * Unless required by applicable law or agreed to in writing, software
 * distributed under the License is distributed on an "AS IS" BASIS,
 * WITHOUT WARRANTIES OR CONDITIONS OF ANY KIND, either express or implied.
 * See the License for the specific language governing permissions and
 * limitations under the License.
 */

package com.qiscus.sdk.ui.fragment;

import android.app.Activity;
import android.content.Context;
import android.os.Bundle;
import android.support.annotation.NonNull;
import android.support.annotation.Nullable;
import android.support.v4.widget.SwipeRefreshLayout;
import android.view.View;
import android.view.ViewGroup;
import android.widget.EditText;
import android.widget.ImageView;
import android.widget.TextView;

import com.qiscus.sdk.R;
import com.qiscus.sdk.data.model.QiscusChatRoom;
import com.qiscus.sdk.ui.adapter.QiscusChatAdapter;
import com.qiscus.sdk.ui.view.QiscusAudioRecorderView;
import com.qiscus.sdk.ui.view.QiscusRecyclerView;

/**
 * Created on : September 28, 2016
 * Author     : zetbaitsu
 * Name       : Zetra
 * Email      : zetra@mail.ugm.ac.id
 * GitHub     : https://github.com/zetbaitsu
 * LinkedIn   : https://id.linkedin.com/in/zetbaitsu
 */
public class QiscusChatFragment extends QiscusBaseChatFragment<QiscusChatAdapter> {

    protected UserTypingListener userTypingListener;

    public static QiscusChatFragment newInstance(QiscusChatRoom qiscusChatRoom) {
        QiscusChatFragment fragment = new QiscusChatFragment();
        Bundle bundle = new Bundle();
        bundle.putParcelable(CHAT_ROOM_DATA, qiscusChatRoom);
        fragment.setArguments(bundle);
        return fragment;
    }

    @Override
    protected int getResourceLayout() {
        return R.layout.fragment_qiscus_chat;
    }

<<<<<<< HEAD
    @Override
    public void onAttach(Context context) {
        super.onAttach(context);
        Activity activity = getActivity();
        if (activity instanceof UserTypingListener) {
            userTypingListener = (UserTypingListener) activity;
        }
=======
    @NonNull
    @Override
    protected ViewGroup getRootView(View view) {
        return (ViewGroup) view.findViewById(R.id.root_view);
>>>>>>> a19de418
    }

    @Nullable
    @Override
    protected ViewGroup getEmptyChatHolder(View view) {
        return (ViewGroup) view.findViewById(R.id.empty_chat);
    }

    @NonNull
    @Override
    protected SwipeRefreshLayout getSwipeRefreshLayout(View view) {
        return (SwipeRefreshLayout) view.findViewById(R.id.swipe_layout);
    }

    @NonNull
    @Override
    protected QiscusRecyclerView getMessageRecyclerView(View view) {
        return (QiscusRecyclerView) view.findViewById(R.id.list_message);
    }

    @Nullable
    @Override
    protected ViewGroup getMessageInputPanel(View view) {
        return (ViewGroup) view.findViewById(R.id.box);
    }

    @NonNull
    @Override
    protected EditText getMessageEditText(View view) {
        return (EditText) view.findViewById(R.id.field_message);
    }

    @NonNull
    @Override
    protected ImageView getSendButton(View view) {
        return (ImageView) view.findViewById(R.id.button_send);
    }

    @Nullable
    @Override
    protected View getNewMessageButton(View view) {
        return view.findViewById(R.id.button_new_message);
    }

    @NonNull
    @Override
    protected View getLoadMoreProgressBar(View view) {
        return view.findViewById(R.id.progressBar);
    }

    @Nullable
    @Override
    protected ImageView getEmptyChatImageView(View view) {
        return (ImageView) view.findViewById(R.id.empty_chat_icon);
    }

    @Nullable
    @Override
    protected TextView getEmptyChatTitleView(View view) {
        return (TextView) view.findViewById(R.id.empty_chat_title);
    }

    @Nullable
    @Override
    protected TextView getEmptyChatDescView(View view) {
        return (TextView) view.findViewById(R.id.empty_chat_desc);
    }

    @Nullable
    @Override
    protected ImageView getAddImageButton(View view) {
        return (ImageView) view.findViewById(R.id.button_add_image);
    }

    @Nullable
    @Override
    protected ImageView getTakeImageButton(View view) {
        return (ImageView) view.findViewById(R.id.button_pick_picture);
    }

    @Nullable
    @Override
    protected ImageView getAddFileButton(View view) {
        return (ImageView) view.findViewById(R.id.button_add_file);
    }

    @Nullable
    @Override
    protected ImageView getRecordAudioButton(View view) {
        return (ImageView) view.findViewById(R.id.button_add_audio);
    }

    @Nullable
    @Override
    protected QiscusAudioRecorderView getRecordAudioPanel(View view) {
        return (QiscusAudioRecorderView) view.findViewById(R.id.record_panel);
    }

    @Override
    protected QiscusChatAdapter onCreateChatAdapter() {
        return new QiscusChatAdapter(getActivity(), qiscusChatRoom.isGroup());
    }

    @Override
    public void onUserTyping(String user, boolean typing) {
        if (userTypingListener != null) {
            userTypingListener.onUserTyping(user, typing);
        }
    }

    public interface UserTypingListener {
        void onUserTyping(String user, boolean typing);
    }
}<|MERGE_RESOLUTION|>--- conflicted
+++ resolved
@@ -59,7 +59,6 @@
         return R.layout.fragment_qiscus_chat;
     }
 
-<<<<<<< HEAD
     @Override
     public void onAttach(Context context) {
         super.onAttach(context);
@@ -67,12 +66,12 @@
         if (activity instanceof UserTypingListener) {
             userTypingListener = (UserTypingListener) activity;
         }
-=======
+    }
+
     @NonNull
     @Override
     protected ViewGroup getRootView(View view) {
         return (ViewGroup) view.findViewById(R.id.root_view);
->>>>>>> a19de418
     }
 
     @Nullable
