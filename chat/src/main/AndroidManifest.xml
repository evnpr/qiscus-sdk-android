<!--
  ~ Copyright (c) 2016 Qiscus.
  ~
  ~ Licensed under the Apache License, Version 2.0 (the "License");
  ~ you may not use this file except in compliance with the License.
  ~ You may obtain a copy of the License at
  ~
  ~    http://www.apache.org/licenses/LICENSE-2.0
  ~
  ~ Unless required by applicable law or agreed to in writing, software
  ~ distributed under the License is distributed on an "AS IS" BASIS,
  ~ WITHOUT WARRANTIES OR CONDITIONS OF ANY KIND, either express or implied.
  ~ See the License for the specific language governing permissions and
  ~ limitations under the License.
  -->

<manifest xmlns:android="http://schemas.android.com/apk/res/android"
          package="com.qiscus.sdk">

    <uses-permission android:name="android.permission.INTERNET"/>
    <uses-permission android:name="android.permission.ACCESS_NETWORK_STATE"/>
    <uses-permission android:name="android.permission.VIBRATE"/>
    <uses-permission android:name="android.permission.WAKE_LOCK"/>
    <uses-permission android:name="android.permission.RECEIVE_BOOT_COMPLETED"/>
    <uses-permission android:name="android.permission.READ_PHONE_STATE"/>

    <!-- Need to request runtime permission -->
    <uses-permission android:name="android.permission.WRITE_EXTERNAL_STORAGE"/>
    <uses-permission android:name="android.permission.READ_EXTERNAL_STORAGE"/>
    <uses-permission android:name="android.permission.RECORD_AUDIO"/>

    <application>

        <activity
            android:name=".ui.QiscusChatActivity"
            android:screenOrientation="portrait"
            android:theme="@style/QiscusTheme"/>

        <activity
            android:name=".ui.QiscusGroupChatActivity"
            android:screenOrientation="portrait"
            android:theme="@style/QiscusTheme"/>

        <activity
<<<<<<< HEAD
            android:name=".ui.QiscusAccountLinkingActivity"
=======
            android:name=".ui.QiscusPhotoViewerActivity"
>>>>>>> d21578f3
            android:screenOrientation="portrait"
            android:theme="@style/QiscusTheme"/>

        <service android:name=".service.QiscusPusherService"/>

        <service android:name="org.eclipse.paho.android.service.MqttService"/>

        <receiver
            android:name=".service.QiscusStartReceiver"
            android:enabled="true">
            <intent-filter>
                <action android:name="android.intent.action.BOOT_COMPLETED"/>
                <action android:name="com.qiscus.START_SERVICE"/>
                <action android:name="android.intent.action.USER_PRESENT"/>
            </intent-filter>
        </receiver>

        <receiver
            android:name=".service.QiscusPusherReceiver"
            android:exported="false">
            <intent-filter>
                <action android:name="com.qiscus.OPEN_COMMENT_PN"/>
            </intent-filter>
        </receiver>

        <provider
            android:name="android.support.v4.content.FileProvider"
            android:authorities="${applicationId}.qiscus.sdk.provider"
            android:exported="false"
            android:grantUriPermissions="true">
            <meta-data
                android:name="android.support.FILE_PROVIDER_PATHS"
                android:resource="@xml/qiscus_provider_paths"/>
        </provider>
    </application>

</manifest><|MERGE_RESOLUTION|>--- conflicted
+++ resolved
@@ -42,11 +42,12 @@
             android:theme="@style/QiscusTheme"/>
 
         <activity
-<<<<<<< HEAD
             android:name=".ui.QiscusAccountLinkingActivity"
-=======
+            android:screenOrientation="portrait"
+            android:theme="@style/QiscusTheme"/>
+
+        <activity
             android:name=".ui.QiscusPhotoViewerActivity"
->>>>>>> d21578f3
             android:screenOrientation="portrait"
             android:theme="@style/QiscusTheme"/>
 
