--- conflicted
+++ resolved
@@ -31,11 +31,7 @@
     siteUrl = 'https://github.com/qiscus/qiscus-sdk-android'
     gitUrl = 'https://github.com/qiscus/qiscus-sdk-android.git'
 
-<<<<<<< HEAD
-    libraryVersion = 'mqtt-1.8.2'
-=======
-    libraryVersion = '1.8.3'
->>>>>>> 09c1215a
+    libraryVersion = 'mqtt-1.8.3'
 
     developerId = 'qiscustech'
     developerName = 'Qiscus Tech'
