/*
 * Copyright (c) 2016 Qiscus.
 *
 * Licensed under the Apache License, Version 2.0 (the "License");
 * you may not use this file except in compliance with the License.
 * You may obtain a copy of the License at
 *
 *    http://www.apache.org/licenses/LICENSE-2.0
 *
 * Unless required by applicable law or agreed to in writing, software
 * distributed under the License is distributed on an "AS IS" BASIS,
 * WITHOUT WARRANTIES OR CONDITIONS OF ANY KIND, either express or implied.
 * See the License for the specific language governing permissions and
 * limitations under the License.
 */

apply plugin: 'com.android.library'
apply plugin: 'me.tatarka.retrolambda'

android {
    compileSdkVersion 24
    buildToolsVersion "24.0.2"

    defaultConfig {
        minSdkVersion 16
        targetSdkVersion 24
        versionCode 1
        versionName "1.0"
    }
    buildTypes {
        release {
            minifyEnabled false
            proguardFiles getDefaultProguardFile('proguard-android.txt'), 'proguard-rules.pro'
        }
    }
    compileOptions {
        sourceCompatibility JavaVersion.VERSION_1_8
        targetCompatibility JavaVersion.VERSION_1_8
    }
    lintOptions {
        abortOnError false
    }

    useLibrary 'org.apache.http.legacy'
}

buildscript {
    repositories {
        mavenCentral()
    }
    dependencies {
        classpath 'me.tatarka:gradle-retrolambda:3.2.5'
    }
}

repositories {
    mavenCentral()
    maven { url "https://jitpack.io" }
}

dependencies {
    compile fileTree(dir: 'libs', include: ['*.jar'])
    retrolambdaConfig 'net.orfjackal.retrolambda:retrolambda:2.3.0'

    //This for the UI
    compile 'com.android.support:support-v4:24.2.1'
    compile 'com.android.support:appcompat-v7:24.2.1'
    compile 'com.android.support:recyclerview-v7:24.2.1'
    compile 'com.android.support:design:24.2.1'

    //The core of Reactive Programming
    compile 'io.reactivex:rxjava:1.1.7'
    compile 'io.reactivex:rxandroid:1.2.0'
    compile 'com.trello:rxlifecycle:0.6.1'
    compile 'com.trello:rxlifecycle-components:0.6.1'
    compile 'com.squareup.okhttp3:okhttp:3.4.1'
    compile 'com.squareup.retrofit2:retrofit:2.1.0'
    compile 'com.squareup.retrofit2:converter-gson:2.1.0'
    compile 'com.squareup.retrofit2:adapter-rxjava:2.1.0'

    compile 'com.github.bumptech.glide:glide:3.7.0'
    compile 'pub.devrel:easypermissions:0.1.7'

    compile 'org.apmem.tools:layouts:1.10@aar'
    compile 'com.github.lzyzsd:circleprogress:1.1.0@aar'
<<<<<<< HEAD

    compile 'org.greenrobot:eventbus:3.0.0'
    compile 'org.eclipse.paho:org.eclipse.paho.client.mqttv3:1.1.0'
    compile 'org.eclipse.paho:org.eclipse.paho.android.service:1.1.0'
=======
    compile 'de.hdodenhof:circleimageview:2.1.0'
>>>>>>> 32d9ae0b
}<|MERGE_RESOLUTION|>--- conflicted
+++ resolved
@@ -83,12 +83,9 @@
 
     compile 'org.apmem.tools:layouts:1.10@aar'
     compile 'com.github.lzyzsd:circleprogress:1.1.0@aar'
-<<<<<<< HEAD
+    compile 'de.hdodenhof:circleimageview:2.1.0'
 
     compile 'org.greenrobot:eventbus:3.0.0'
     compile 'org.eclipse.paho:org.eclipse.paho.client.mqttv3:1.1.0'
     compile 'org.eclipse.paho:org.eclipse.paho.android.service:1.1.0'
-=======
-    compile 'de.hdodenhof:circleimageview:2.1.0'
->>>>>>> 32d9ae0b
 }