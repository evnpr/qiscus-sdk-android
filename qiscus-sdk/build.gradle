--- conflicted
+++ resolved
@@ -84,12 +84,9 @@
     compile 'org.apmem.tools:layouts:1.10@aar'
     compile 'com.github.lzyzsd:circleprogress:1.1.0@aar'
     compile 'de.hdodenhof:circleimageview:2.1.0'
-<<<<<<< HEAD
+    compile 'com.schinizer:rxunfurl:0.2.0'
 
     compile 'org.greenrobot:eventbus:3.0.0'
     compile 'org.eclipse.paho:org.eclipse.paho.client.mqttv3:1.1.0'
     compile 'org.eclipse.paho:org.eclipse.paho.android.service:1.1.0'
-=======
-    compile 'com.schinizer:rxunfurl:0.2.0'
->>>>>>> feb232fd
 }