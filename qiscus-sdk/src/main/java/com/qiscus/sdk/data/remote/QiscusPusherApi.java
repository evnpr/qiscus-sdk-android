/*
 * Copyright (c) 2016 Qiscus.
 *
 * Licensed under the Apache License, Version 2.0 (the "License");
 * you may not use this file except in compliance with the License.
 * You may obtain a copy of the License at
 *
 *    http://www.apache.org/licenses/LICENSE-2.0
 *
 * Unless required by applicable law or agreed to in writing, software
 * distributed under the License is distributed on an "AS IS" BASIS,
 * WITHOUT WARRANTIES OR CONDITIONS OF ANY KIND, either express or implied.
 * See the License for the specific language governing permissions and
 * limitations under the License.
 */

package com.qiscus.sdk.data.remote;

import android.os.Handler;
import android.provider.Settings;

import com.google.gson.Gson;
import com.google.gson.GsonBuilder;
import com.google.gson.JsonObject;
import com.qiscus.sdk.Qiscus;
import com.qiscus.sdk.data.model.QiscusAccount;
import com.qiscus.sdk.data.model.QiscusChatRoom;
import com.qiscus.sdk.data.model.QiscusComment;
import com.qiscus.sdk.event.QiscusChatRoomEvent;
import com.qiscus.sdk.event.QiscusCommentReceivedEvent;
import com.qiscus.sdk.event.QiscusUserEvent;
import com.qiscus.sdk.event.QiscusUserStatusEvent;
import com.qiscus.sdk.util.QiscusDateUtil;

import org.eclipse.paho.android.service.MqttAndroidClient;
import org.eclipse.paho.client.mqttv3.DisconnectedBufferOptions;
import org.eclipse.paho.client.mqttv3.IMqttActionListener;
import org.eclipse.paho.client.mqttv3.IMqttDeliveryToken;
import org.eclipse.paho.client.mqttv3.IMqttToken;
import org.eclipse.paho.client.mqttv3.MqttCallback;
import org.eclipse.paho.client.mqttv3.MqttConnectOptions;
import org.eclipse.paho.client.mqttv3.MqttException;
import org.eclipse.paho.client.mqttv3.MqttMessage;
import org.greenrobot.eventbus.EventBus;
import org.greenrobot.eventbus.Subscribe;

import java.util.Calendar;
import java.util.TimeZone;

public enum QiscusPusherApi implements MqttCallback, IMqttActionListener {

    INSTANCE;
    private static final String TAG = QiscusPusherApi.class.getSimpleName();
    private static final int RETRY_PERIOD = 2000;

    private final Gson gson;
    private final MqttAndroidClient mqttAndroidClient;
    private QiscusAccount qiscusAccount;
    private final Handler handler;
    private Runnable fallBackListenComment = this::listenComment;
    private Runnable fallBackListenRoom;
    private Runnable fallBackListenUserStatus;
    private boolean connecting;

    QiscusPusherApi() {
        if (!EventBus.getDefault().isRegistered(this)) {
            EventBus.getDefault().register(this);
        }

        gson = new GsonBuilder().setDateFormat("yyyy-MM-dd'T'HH:mm:ss").create();
        String clientId = Qiscus.getApps().getPackageName() + "-";
        clientId += Settings.Secure.getString(Qiscus.getApps().getContentResolver(), Settings.Secure.ANDROID_ID);
        String serverUri = "ssl://52.77.234.57:1885";
        mqttAndroidClient = new MqttAndroidClient(Qiscus.getApps().getApplicationContext(), serverUri, clientId);
        mqttAndroidClient.setCallback(this);
        handler = new Handler();
        connecting = false;

        if (Qiscus.hasSetupUser()) {
            connect();
        }
    }

    public static QiscusPusherApi getInstance() {
        return INSTANCE;
    }

    private void connect() {
        if (!connecting) {
            connecting = true;
            qiscusAccount = Qiscus.getQiscusAccount();
            MqttConnectOptions mqttConnectOptions = new MqttConnectOptions();
            mqttConnectOptions.setAutomaticReconnect(true);
            mqttConnectOptions.setCleanSession(false);
            mqttConnectOptions.setWill("u/" + qiscusAccount.getEmail()
                    + "/s", ("0:" + Calendar.getInstance(TimeZone.getTimeZone("UTC")).getTimeInMillis())
                    .getBytes(), 2, true);
            try {
                mqttAndroidClient.connect(mqttConnectOptions, null, this);
            } catch (MqttException e) {
                e.printStackTrace();
            }
        }
    }

    private void disconnect() {
        try {
            connecting = false;
            mqttAndroidClient.disconnect();
        } catch (MqttException | NullPointerException e) {
            e.printStackTrace();
        }
    }

    private void listenComment() {
        try {
            mqttAndroidClient.subscribe(qiscusAccount.getToken() + "/c", 2);
        } catch (MqttException e) {
            e.printStackTrace();
        } catch (NullPointerException e) {
            connect();
            handler.postDelayed(fallBackListenComment, RETRY_PERIOD);
        }
    }

    public void listenRoom(QiscusChatRoom qiscusChatRoom) {
        fallBackListenRoom = () -> listenRoom(qiscusChatRoom);
        try {
            int roomId = qiscusChatRoom.getId();
            mqttAndroidClient.subscribe("r/" + roomId + "/+/+/t", 2);
            mqttAndroidClient.subscribe("r/" + roomId + "/+/+/d", 2);
            mqttAndroidClient.subscribe("r/" + roomId + "/+/+/r", 2);
        } catch (MqttException e) {
            e.printStackTrace();
        } catch (NullPointerException e) {
            connect();
            handler.postDelayed(fallBackListenRoom, RETRY_PERIOD);
        }
    }

    public void unListenRoom(QiscusChatRoom qiscusChatRoom) {
        try {
            int roomId = qiscusChatRoom.getId();
            mqttAndroidClient.unsubscribe("r/" + roomId + "/+/+/t");
            mqttAndroidClient.unsubscribe("r/" + roomId + "/+/+/d");
            mqttAndroidClient.unsubscribe("r/" + roomId + "/+/+/r");
        } catch (MqttException | NullPointerException e) {
            e.printStackTrace();
        }
        handler.removeCallbacks(fallBackListenRoom);
        fallBackListenRoom = null;
    }

    public void listenUserStatus(String user) {
        fallBackListenUserStatus = () -> listenUserStatus(user);
        try {
            mqttAndroidClient.subscribe("u/" + user + "/s", 2);
        } catch (MqttException e) {
            e.printStackTrace();
        } catch (NullPointerException e) {
            connect();
            handler.postDelayed(fallBackListenUserStatus, RETRY_PERIOD);
        }
    }

    public void unListenUserStatus(String user) {
        try {
            mqttAndroidClient.unsubscribe("u/" + user + "/s");
        } catch (MqttException | NullPointerException e) {
            e.printStackTrace();
        }
        handler.removeCallbacks(fallBackListenUserStatus);
        fallBackListenUserStatus = null;
    }

    private void setUserStatus(String status) {
        if (!mqttAndroidClient.isConnected()) {
            connect();
        }
        try {
            MqttMessage message = new MqttMessage();
            message.setPayload(status.getBytes());
            message.setQos(2);
            message.setRetained(true);
            mqttAndroidClient.publish("u/" + qiscusAccount.getEmail() + "/s", message);
        } catch (MqttException | NullPointerException e) {
            e.printStackTrace();
        }
    }

    public void setUserTyping(int roomId, int topicId, boolean typing) {
        if (!mqttAndroidClient.isConnected()) {
            connect();
        }
        try {
            MqttMessage message = new MqttMessage();
            message.setPayload((typing ? "1" : "0").getBytes());
            mqttAndroidClient.publish("r/" + roomId + "/" + topicId + "/" + qiscusAccount.getEmail() + "/t", message);
        } catch (MqttException | NullPointerException e) {
            e.printStackTrace();
        }
    }


    public void setUserRead(int roomId, int topicId, int commentId, String commentUniqueId) {
        if (!mqttAndroidClient.isConnected()) {
            connect();
        }
        try {
            MqttMessage message = new MqttMessage();
            message.setPayload((commentId + ":" + commentUniqueId).getBytes());
            message.setQos(1);
            message.setRetained(true);
            mqttAndroidClient.publish("r/" + roomId + "/" + topicId + "/" + qiscusAccount.getEmail() + "/r", message);
        } catch (MqttException | NullPointerException e) {
            e.printStackTrace();
        }
    }

    public void setUserDelivery(int roomId, int topicId, int commentId, String commentUniqueId) {
        if (!mqttAndroidClient.isConnected()) {
            connect();
        }
        try {
            MqttMessage message = new MqttMessage();
            message.setPayload((commentId + ":" + commentUniqueId).getBytes());
            message.setQos(1);
            message.setRetained(true);
            mqttAndroidClient.publish("r/" + roomId + "/" + topicId + "/" + qiscusAccount.getEmail() + "/d", message);
        } catch (MqttException | NullPointerException e) {
            e.printStackTrace();
        }
    }

    @Override
    public void connectionLost(Throwable cause) {
        connecting = false;
        if (cause != null) {
            cause.printStackTrace();
        }
    }

    @Override
    public void messageArrived(String topic, MqttMessage message) throws Exception {
        if (topic.contains(qiscusAccount.getToken())) {
            QiscusComment qiscusComment = jsonToComment(gson.fromJson(new String(message.getPayload()), JsonObject.class));
            if (!qiscusComment.getSenderEmail().equals(qiscusAccount.getEmail())) {
                setUserDelivery(qiscusComment.getRoomId(), qiscusComment.getTopicId(), qiscusComment.getId(), qiscusComment.getUniqueId());
            }
            EventBus.getDefault().post(new QiscusCommentReceivedEvent(qiscusComment));
        } else if (topic.startsWith("r/") && topic.endsWith("/t")) {
            String data[] = topic.split("/");
            if (!data[3].equals(qiscusAccount.getEmail())) {
                QiscusChatRoomEvent event = new QiscusChatRoomEvent()
                        .setRoomId(Integer.parseInt(data[1]))
                        .setTopicId(Integer.parseInt(data[2]))
                        .setUser(data[3])
                        .setEvent(QiscusChatRoomEvent.Event.TYPING)
                        .setTyping("1".equals(new String(message.getPayload())));
                EventBus.getDefault().post(event);
            }
        } else if (topic.startsWith("r/") && topic.endsWith("/d")) {
            String data[] = topic.split("/");
            if (!data[3].equals(qiscusAccount.getEmail())) {
                String payload[] = new String(message.getPayload()).split(":");
                QiscusChatRoomEvent event = new QiscusChatRoomEvent()
                        .setRoomId(Integer.parseInt(data[1]))
                        .setTopicId(Integer.parseInt(data[2]))
                        .setUser(data[3])
                        .setEvent(QiscusChatRoomEvent.Event.DELIVERED)
                        .setCommentId(Integer.parseInt(payload[0]))
                        .setCommentUniqueId(payload[1]);
                EventBus.getDefault().post(event);
            }
        } else if (topic.startsWith("r/") && topic.endsWith("/r")) {
            String data[] = topic.split("/");
            if (!data[3].equals(qiscusAccount.getEmail())) {
                String payload[] = new String(message.getPayload()).split(":");
                QiscusChatRoomEvent event = new QiscusChatRoomEvent()
                        .setRoomId(Integer.parseInt(data[1]))
                        .setTopicId(Integer.parseInt(data[2]))
                        .setUser(data[3])
                        .setEvent(QiscusChatRoomEvent.Event.READ)
                        .setCommentId(Integer.parseInt(payload[0]))
                        .setCommentUniqueId(payload[1]);
                EventBus.getDefault().post(event);
            }
        } else if (topic.startsWith("u/") && topic.endsWith("/s")) {
            String data[] = topic.split("/");
            if (!data[1].equals(qiscusAccount.getEmail())) {
                String status[] = new String(message.getPayload()).split(":");
                Calendar calendar = Calendar.getInstance(TimeZone.getTimeZone("UTC"));
                calendar.setTimeInMillis(Long.parseLong(status[1]));
                QiscusUserStatusEvent event = new QiscusUserStatusEvent(data[1], "1".equals(status[0]),
                        calendar.getTime());
                EventBus.getDefault().post(event);
            }
        }
    }

    @Override
    public void deliveryComplete(IMqttDeliveryToken token) {

    }

    @Override
    public void onSuccess(IMqttToken asyncActionToken) {
        connecting = false;
        DisconnectedBufferOptions disconnectedBufferOptions = new DisconnectedBufferOptions();
        disconnectedBufferOptions.setBufferEnabled(true);
        disconnectedBufferOptions.setBufferSize(100);
        disconnectedBufferOptions.setPersistBuffer(false);
        disconnectedBufferOptions.setDeleteOldestMessages(false);
        mqttAndroidClient.setBufferOpts(disconnectedBufferOptions);
        setUserStatus("1:" + Calendar.getInstance(TimeZone.getTimeZone("UTC")).getTimeInMillis());
        listenComment();
        if (fallBackListenRoom != null) {
            handler.post(fallBackListenRoom);
        }
        if (fallBackListenUserStatus != null) {
            handler.post(fallBackListenUserStatus);
        }
    }

    @Override
    public void onFailure(IMqttToken asyncActionToken, Throwable exception) {
        if (exception != null) {
            exception.printStackTrace();
        }
        connecting = false;
    }

    @Subscribe
    public void onUserEvent(QiscusUserEvent userEvent) {
        switch (userEvent) {
            case LOGIN:
                connect();
                break;
            case LOGOUT:
                disconnect();
                break;
        }
    }

    private static QiscusComment jsonToComment(JsonObject jsonObject) {
        try {
            QiscusComment qiscusComment = new QiscusComment();
            qiscusComment.setId(jsonObject.get("id").getAsInt());
            qiscusComment.setTopicId(jsonObject.get("topic_id").getAsInt());
            qiscusComment.setRoomId(jsonObject.get("room_id").getAsInt());
            qiscusComment.setUniqueId(jsonObject.get("unique_temp_id").getAsString());
            qiscusComment.setCommentBeforeId(jsonObject.get("comment_before_id").getAsInt());
            qiscusComment.setMessage(jsonObject.get("message").getAsString());
            qiscusComment.setSender(jsonObject.get("username").isJsonNull() ? null : jsonObject.get("username").getAsString());
            qiscusComment.setSenderEmail(jsonObject.get("email").getAsString());
            qiscusComment.setSenderAvatar(jsonObject.get("user_avatar").getAsString());
            qiscusComment.setTime(QiscusDateUtil.parseIsoFormat(jsonObject.get("created_at").getAsString()));
<<<<<<< HEAD
            qiscusComment.setState(QiscusComment.STATE_ON_QISCUS);
=======
            qiscusComment.setRoomName(jsonObject.get("room_name").getAsString());
            qiscusComment.setGroupMessage(!"single".equals(jsonObject.get("chat_type").getAsString()));
>>>>>>> 9eb2f762
            return qiscusComment;
        } catch (Exception e) {
            e.printStackTrace();
        }
        throw new RuntimeException("Unable to parse the JSON QiscusComment");
    }
}<|MERGE_RESOLUTION|>--- conflicted
+++ resolved
@@ -355,12 +355,9 @@
             qiscusComment.setSenderEmail(jsonObject.get("email").getAsString());
             qiscusComment.setSenderAvatar(jsonObject.get("user_avatar").getAsString());
             qiscusComment.setTime(QiscusDateUtil.parseIsoFormat(jsonObject.get("created_at").getAsString()));
-<<<<<<< HEAD
             qiscusComment.setState(QiscusComment.STATE_ON_QISCUS);
-=======
             qiscusComment.setRoomName(jsonObject.get("room_name").getAsString());
             qiscusComment.setGroupMessage(!"single".equals(jsonObject.get("chat_type").getAsString()));
->>>>>>> 9eb2f762
             return qiscusComment;
         } catch (Exception e) {
             e.printStackTrace();
