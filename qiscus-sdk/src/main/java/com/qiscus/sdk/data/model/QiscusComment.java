/*
 * Copyright (c) 2016 Qiscus.
 *
 * Licensed under the Apache License, Version 2.0 (the "License");
 * you may not use this file except in compliance with the License.
 * You may obtain a copy of the License at
 *
 *    http://www.apache.org/licenses/LICENSE-2.0
 *
 * Unless required by applicable law or agreed to in writing, software
 * distributed under the License is distributed on an "AS IS" BASIS,
 * WITHOUT WARRANTIES OR CONDITIONS OF ANY KIND, either express or implied.
 * See the License for the specific language governing permissions and
 * limitations under the License.
 */

package com.qiscus.sdk.data.model;

import android.media.MediaPlayer;
import android.net.Uri;
import android.os.Parcel;
import android.os.Parcelable;
import android.provider.Settings;
import android.webkit.MimeTypeMap;

import com.qiscus.sdk.Qiscus;
import com.qiscus.sdk.util.QiscusAndroidUtil;
import com.qiscus.sdk.util.QiscusFileUtil;

import java.io.File;
import java.io.IOException;
import java.io.UnsupportedEncodingException;
import java.net.URLDecoder;
import java.util.Date;
import java.util.concurrent.atomic.AtomicBoolean;

/**
 * Created on : August 18, 2016
 * Author     : zetbaitsu
 * Name       : Zetra
 * Email      : zetra@mail.ugm.ac.id
 * GitHub     : https://github.com/zetbaitsu
 * LinkedIn   : https://id.linkedin.com/in/zetbaitsu
 */
public class QiscusComment implements Parcelable {
    public static final int STATE_FAILED = 0;
    public static final int STATE_SENDING = 1;
    public static final int STATE_ON_QISCUS = 2;
    public static final int STATE_ON_PUSHER = 3;

    protected int id;
    protected int roomId;
    protected int topicId;
    protected String uniqueId;
    protected int commentBeforeId;
    protected String message;
    protected String sender;
    protected String senderEmail;
    protected String senderAvatar;
    protected Date time;
    protected int state;
<<<<<<< HEAD
    protected String roomName;
    protected boolean groupMessage;
=======
    protected boolean selected;
>>>>>>> da927a2e
    protected boolean downloading;
    protected int progress;
    protected ProgressListener progressListener;
    protected DownloadingListener downloadingListener;
    protected PlayingAudioListener playingAudioListener;
    private MediaObserver observer;
    private MediaPlayer player;

    public static QiscusComment generateMessage(String content, int roomId, int topicId) {
        QiscusAccount qiscusAccount = Qiscus.getQiscusAccount();
        QiscusComment qiscusComment = new QiscusComment();
        qiscusComment.setId(-1);
        qiscusComment.setRoomId(roomId);
        qiscusComment.setTopicId(topicId);
        qiscusComment.setUniqueId("android_"
                + System.currentTimeMillis()
                + Settings.Secure.getString(Qiscus.getApps().getContentResolver(),
                Settings.Secure.ANDROID_ID));
        qiscusComment.setMessage(content);
        qiscusComment.setTime(new Date());
        qiscusComment.setSenderEmail(qiscusAccount.getEmail());
        qiscusComment.setSender(qiscusAccount.getUsername());
        qiscusComment.setSenderAvatar(qiscusAccount.getAvatar());
        qiscusComment.setState(STATE_SENDING);

        return qiscusComment;
    }

    public QiscusComment() {

    }

    protected QiscusComment(Parcel in) {
        id = in.readInt();
        roomId = in.readInt();
        topicId = in.readInt();
        uniqueId = in.readString();
        commentBeforeId = in.readInt();
        message = in.readString();
        sender = in.readString();
        senderEmail = in.readString();
        senderAvatar = in.readString();
        time = new Date(in.readLong());
        state = in.readInt();
        selected = in.readByte() != 0;
    }

    public static final Creator<QiscusComment> CREATOR = new Creator<QiscusComment>() {
        @Override
        public QiscusComment createFromParcel(Parcel in) {
            return new QiscusComment(in);
        }

        @Override
        public QiscusComment[] newArray(int size) {
            return new QiscusComment[size];
        }
    };

    public int getId() {
        return id;
    }

    public void setId(int id) {
        this.id = id;
    }

    public int getRoomId() {
        return roomId;
    }

    public void setRoomId(int roomId) {
        this.roomId = roomId;
    }

    public int getTopicId() {
        return topicId;
    }

    public void setTopicId(int topicId) {
        this.topicId = topicId;
    }

    public String getUniqueId() {
        return uniqueId;
    }

    public void setUniqueId(String uniqueId) {
        this.uniqueId = uniqueId;
    }

    public int getCommentBeforeId() {
        return commentBeforeId;
    }

    public void setCommentBeforeId(int commentBeforeId) {
        this.commentBeforeId = commentBeforeId;
    }

    public String getMessage() {
        return message;
    }

    public void setMessage(String message) {
        this.message = message;
    }

    public String getSender() {
        return sender;
    }

    public void setSender(String sender) {
        this.sender = sender;
    }

    public String getSenderEmail() {
        return senderEmail;
    }

    public void setSenderEmail(String senderEmail) {
        this.senderEmail = senderEmail;
    }

    public String getSenderAvatar() {
        return senderAvatar;
    }

    public void setSenderAvatar(String senderAvatar) {
        this.senderAvatar = senderAvatar;
    }

    public Date getTime() {
        return time;
    }

    public void setTime(Date time) {
        this.time = time;
    }

    public int getState() {
        return state;
    }

    public void setState(int state) {
        this.state = state;
    }

<<<<<<< HEAD
    public String getRoomName() {
        return roomName;
    }

    public void setRoomName(String roomName) {
        this.roomName = roomName;
    }

    public boolean isGroupMessage() {
        return groupMessage;
    }

    public void setGroupMessage(boolean groupMessage) {
        this.groupMessage = groupMessage;
=======
    public boolean isSelected() {
        return selected;
    }

    public void setSelected(boolean selected) {
        this.selected = selected;
>>>>>>> da927a2e
    }

    public boolean isAttachment() {
        String trimmedMessage = message.trim();
        return trimmedMessage.startsWith("[file]") && trimmedMessage.endsWith("[/file]");
    }

    public Uri getAttachmentUri() {
        if (!isAttachment()) {
            throw new RuntimeException("Current comment is not an attachment");
        }

        String uriStr = message.replaceAll("\\[file\\]", "").replaceAll("\\[/file\\]", "").trim();
        return Uri.parse(uriStr);
    }

    public String getAttachmentName() {
        if (!isAttachment()) {
            throw new RuntimeException("Current comment is not an attachment");
        }

        int fileNameEndIndex = message.lastIndexOf(" [/file]");
        int fileNameBeginIndex = message.lastIndexOf('/', fileNameEndIndex) + 1;

        String fileName = message.substring(fileNameBeginIndex,
                fileNameEndIndex);
        try {
            return URLDecoder.decode(fileName, "UTF-8");
        } catch (UnsupportedEncodingException e) {
            e.printStackTrace();
        }

        throw new RuntimeException("The filename '" + fileName
                + "' is not valid UTF-8");
    }

    public String getExtension() {
        if (!isAttachment()) {
            throw new RuntimeException("Current comment is not an attachment");
        }

        return QiscusFileUtil.getExtension(getAttachmentName());
    }

    public boolean isImage() {
        if (isAttachment()) {

            String type = MimeTypeMap.getSingleton().getMimeTypeFromExtension(getExtension());
            if (type == null) {
                return false;
            } else if (type.contains("image")) {
                return true;
            }
        }
        return false;
    }

    public boolean isAudio() {
        if (isAttachment()) {

            String type = MimeTypeMap.getSingleton().getMimeTypeFromExtension(getExtension());
            if (type == null) {
                return false;
            } else if (type.contains("audio")) {
                return true;
            }
        }
        return false;
    }

    public Type getType() {
        if (!isAttachment()) {
            return Type.TEXT;
        } else if (isImage()) {
            return Type.IMAGE;
        } else if (isAudio()) {
            return Type.AUDIO;
        } else {
            return Type.FILE;
        }
    }

    public boolean isDownloading() {
        return downloading;
    }

    public void setDownloading(boolean downloading) {
        this.downloading = downloading;
        if (downloadingListener != null) {
            QiscusAndroidUtil.runOnUIThread(() -> downloadingListener.onDownloading(this, downloading));
        }
    }

    public int getProgress() {
        return progress;
    }

    public void setProgress(int percentage) {
        this.progress = percentage;
        if (progressListener != null) {
            QiscusAndroidUtil.runOnUIThread(() -> progressListener.onProgress(this, progress));
        }
    }

    private void setupPlayer() {
        if (player == null) {
            File localPath = Qiscus.getDataStore().getLocalPath(id);
            if (localPath != null) {
                try {
                    player = new MediaPlayer();
                    player.setDataSource(localPath.getAbsolutePath());
                    player.prepare();
                    player.setOnCompletionListener(mp -> {
                        observer.stop();
                        if (playingAudioListener != null) {
                            playingAudioListener.onStopAudio(this);
                        }
                    });
                } catch (IOException e) {
                    e.printStackTrace();
                }
            }
        }
    }

    public void playAudio() {
        if (!isAudio()) {
            throw new RuntimeException("Current comment is not an audio");
        }

        if (observer == null) {
            observer = new MediaObserver();
        }

        setupPlayer();

        if (!player.isPlaying()) {
            player.start();
            observer.start();
            new Thread(observer).start();
        } else {
            player.pause();
            observer.stop();
            if (playingAudioListener != null) {
                playingAudioListener.onPauseAudio(this);
            }
        }
    }

    public boolean isPlayingAudio() {
        return player != null && player.isPlaying();
    }

    public int getAudioDuration() {
        if (player == null && isAudio()) {
            File localPath = Qiscus.getDataStore().getLocalPath(id);
            if (localPath == null) {
                return 0;
            } else {
                setupPlayer();
            }
        }
        return player.getDuration();
    }

    public int getCurrentAudioPosition() {
        if (player == null && isAudio()) {
            File localPath = Qiscus.getDataStore().getLocalPath(id);
            if (localPath == null) {
                return 0;
            } else {
                setupPlayer();
            }
        }
        return player.getCurrentPosition();
    }

    public void setProgressListener(ProgressListener progressListener) {
        this.progressListener = progressListener;
    }

    public void setDownloadingListener(DownloadingListener downloadingListener) {
        this.downloadingListener = downloadingListener;
    }

    public void setPlayingAudioListener(PlayingAudioListener playingAudioListener) {
        this.playingAudioListener = playingAudioListener;
    }

    public void destroy() {
        if (playingAudioListener != null) {
            playingAudioListener = null;
        }
        if (observer != null) {
            observer.stop();
            observer = null;
        }
        if (player != null) {
            if (player.isPlaying()) {
                player.stop();
            }
            player.release();
            player = null;
        }
    }

    @Override
    public boolean equals(Object o) {
        if (o instanceof QiscusComment) {
            QiscusComment qiscusComment = (QiscusComment) o;
            if (id == -1) {
                return qiscusComment.uniqueId.equals(uniqueId);
            } else {
                return qiscusComment.id == id || qiscusComment.uniqueId.equals(uniqueId);
            }
        }
        return false;
    }

    @Override
    public String toString() {
        return "QiscusComment{" +
                "id=" + id +
                ", roomId=" + roomId +
                ", topicId=" + topicId +
                ", uniqueId='" + uniqueId + '\'' +
                ", commentBeforeId=" + commentBeforeId +
                ", message='" + message + '\'' +
                ", sender='" + sender + '\'' +
                ", senderEmail='" + senderEmail + '\'' +
                ", senderAvatar='" + senderAvatar + '\'' +
                ", time=" + time +
                ", state=" + state +
                '}';
    }

    @Override
    public int describeContents() {
        return hashCode();
    }

    @Override
    public void writeToParcel(Parcel dest, int flags) {
        dest.writeInt(id);
        dest.writeInt(roomId);
        dest.writeInt(topicId);
        dest.writeString(uniqueId);
        dest.writeInt(commentBeforeId);
        dest.writeString(message);
        dest.writeString(sender);
        dest.writeString(senderEmail);
        dest.writeString(senderAvatar);
        dest.writeLong(time.getTime());
        dest.writeInt(state);
        dest.writeByte((byte) (selected ? 1 : 0));
    }

    public enum Type {
        TEXT, IMAGE, FILE, AUDIO
    }

    public interface ProgressListener {
        void onProgress(QiscusComment qiscusComment, int percentage);
    }

    public interface DownloadingListener {
        void onDownloading(QiscusComment qiscusComment, boolean downloading);
    }

    public interface PlayingAudioListener {
        void onPlayingAudio(QiscusComment qiscusComment, int currentPosition);

        void onPauseAudio(QiscusComment qiscusComment);

        void onStopAudio(QiscusComment qiscusComment);
    }

    private class MediaObserver implements Runnable {
        private AtomicBoolean stop = new AtomicBoolean(false);

        public void stop() {
            stop.set(true);
        }

        public void start() {
            stop.set(false);
        }

        @Override
        public void run() {
            while (!stop.get()) {
                QiscusAndroidUtil.runOnUIThread(() -> {
                    if (playingAudioListener != null) {
                        playingAudioListener.onPlayingAudio(QiscusComment.this, player.getCurrentPosition());
                    }
                });
                try {
                    Thread.sleep(200);
                } catch (InterruptedException e) {
                    e.printStackTrace();
                }
            }
        }
    }
}<|MERGE_RESOLUTION|>--- conflicted
+++ resolved
@@ -59,12 +59,9 @@
     protected String senderAvatar;
     protected Date time;
     protected int state;
-<<<<<<< HEAD
     protected String roomName;
     protected boolean groupMessage;
-=======
     protected boolean selected;
->>>>>>> da927a2e
     protected boolean downloading;
     protected int progress;
     protected ProgressListener progressListener;
@@ -212,7 +209,6 @@
         this.state = state;
     }
 
-<<<<<<< HEAD
     public String getRoomName() {
         return roomName;
     }
@@ -227,14 +223,14 @@
 
     public void setGroupMessage(boolean groupMessage) {
         this.groupMessage = groupMessage;
-=======
+    }
+
     public boolean isSelected() {
         return selected;
     }
 
     public void setSelected(boolean selected) {
         this.selected = selected;
->>>>>>> da927a2e
     }
 
     public boolean isAttachment() {
