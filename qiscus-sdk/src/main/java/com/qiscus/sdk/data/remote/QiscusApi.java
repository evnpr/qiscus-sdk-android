/*
 * Copyright (c) 2016 Qiscus.
 *
 * Licensed under the Apache License, Version 2.0 (the "License");
 * you may not use this file except in compliance with the License.
 * You may obtain a copy of the License at
 *
 *    http://www.apache.org/licenses/LICENSE-2.0
 *
 * Unless required by applicable law or agreed to in writing, software
 * distributed under the License is distributed on an "AS IS" BASIS,
 * WITHOUT WARRANTIES OR CONDITIONS OF ANY KIND, either express or implied.
 * See the License for the specific language governing permissions and
 * limitations under the License.
 */

package com.qiscus.sdk.data.remote;

import android.net.Uri;

import com.google.gson.JsonArray;
import com.google.gson.JsonElement;
import com.google.gson.JsonObject;
import com.qiscus.sdk.Qiscus;
import com.qiscus.sdk.data.model.QiscusAccount;
import com.qiscus.sdk.data.model.QiscusChatRoom;
import com.qiscus.sdk.data.model.QiscusComment;
import com.qiscus.sdk.data.model.QiscusRoomMember;
import com.qiscus.sdk.util.QiscusDateUtil;
import com.qiscus.sdk.util.QiscusFileUtil;

import org.json.JSONException;
import org.json.JSONObject;

import java.io.File;
import java.io.FileOutputStream;
import java.io.IOException;
import java.io.InputStream;
import java.text.DateFormat;
import java.text.ParseException;
import java.text.SimpleDateFormat;
import java.util.ArrayList;
import java.util.List;
import java.util.Locale;
import java.util.TimeZone;
import java.util.concurrent.TimeUnit;

import okhttp3.MediaType;
import okhttp3.MultipartBody;
import okhttp3.OkHttpClient;
import okhttp3.Request;
import okhttp3.RequestBody;
import okhttp3.Response;
import okhttp3.ResponseBody;
import okhttp3.internal.Util;
import okio.BufferedSink;
import okio.Okio;
import okio.Source;
import retrofit2.Retrofit;
import retrofit2.adapter.rxjava.RxJavaCallAdapterFactory;
import retrofit2.converter.gson.GsonConverterFactory;
import retrofit2.http.Field;
import retrofit2.http.FormUrlEncoded;
import retrofit2.http.GET;
import retrofit2.http.POST;
import retrofit2.http.Path;
import retrofit2.http.Query;
import rx.Observable;
import rx.exceptions.OnErrorThrowable;

/**
 * Created on : August 18, 2016
 * Author     : zetbaitsu
 * Name       : Zetra
 * Email      : zetra@mail.ugm.ac.id
 * GitHub     : https://github.com/zetbaitsu
 * LinkedIn   : https://id.linkedin.com/in/zetbaitsu
 */
public enum QiscusApi {
    INSTANCE;
    private static DateFormat dateFormat;

    private final OkHttpClient httpClient;

    static {
        dateFormat = new SimpleDateFormat("yyyy-MM-dd'T'HH:mm:ss'Z'", Locale.US);
        dateFormat.setTimeZone(TimeZone.getTimeZone("UTC"));
    }

    private String baseUrl;
    private final Api api;

    QiscusApi() {
        baseUrl = Qiscus.getAppServer();

        httpClient = new OkHttpClient.Builder()
                .connectTimeout(60, TimeUnit.SECONDS)
                .readTimeout(60, TimeUnit.SECONDS)
                .build();

        api = new Retrofit.Builder()
                .baseUrl(baseUrl)
                .client(httpClient)
                .addConverterFactory(GsonConverterFactory.create())
                .addCallAdapterFactory(RxJavaCallAdapterFactory.create())
                .build()
                .create(Api.class);
    }

    public static QiscusApi getInstance() {
        return INSTANCE;
    }

    public Observable<QiscusAccount> loginOrRegister(String email, String password, String username, String avatarUrl) {
        return api.loginOrRegister(email, password, username, avatarUrl)
                .map(jsonElement -> {
                    JsonObject jsonAccount = jsonElement.getAsJsonObject().get("results")
                            .getAsJsonObject().get("user").getAsJsonObject();
                    QiscusAccount qiscusAccount = new QiscusAccount();
                    qiscusAccount.setId(jsonAccount.get("id").getAsInt());
                    qiscusAccount.setUsername(jsonAccount.get("username").getAsString());
                    qiscusAccount.setEmail(jsonAccount.get("email").getAsString());
                    qiscusAccount.setToken(jsonAccount.get("token").getAsString());
                    qiscusAccount.setRtKey(jsonAccount.get("rtKey").getAsString());
                    qiscusAccount.setAvatar(jsonAccount.get("avatar_url").getAsString());
                    return qiscusAccount;
                });
    }

    public Observable<QiscusChatRoom> getChatRoom(List<String> withEmails, String distinctId, String options) {
        return api.createOrGetChatRoom(Qiscus.getToken(), withEmails, distinctId, options)
                .onErrorReturn(throwable -> null)
                .map(jsonElement -> {
                    QiscusChatRoom qiscusChatRoom;
                    if (jsonElement != null) {
                        JsonObject jsonChatRoom = jsonElement.getAsJsonObject().get("results")
                                .getAsJsonObject().get("room").getAsJsonObject();
                        qiscusChatRoom = new QiscusChatRoom();
                        qiscusChatRoom.setId(jsonChatRoom.get("id").getAsInt());
                        qiscusChatRoom.setDistinctId(distinctId == null ? "default" : distinctId);
                        qiscusChatRoom.setLastCommentId(jsonChatRoom.get("last_comment_id").getAsInt());
                        qiscusChatRoom.setLastCommentMessage(jsonChatRoom.get("last_comment_message").getAsString());
                        qiscusChatRoom.setLastTopicId(jsonChatRoom.get("last_topic_id").getAsInt());
                        qiscusChatRoom.setOptions(jsonChatRoom.get("options").isJsonNull() ? null
                                : jsonChatRoom.get("options").getAsString());

                        JsonArray jsonMembers = jsonElement.getAsJsonObject().get("results")
                                .getAsJsonObject().get("room").getAsJsonObject().get("participants").getAsJsonArray();
                        List<QiscusRoomMember> members = new ArrayList<>();
                        for (JsonElement jsonMember : jsonMembers) {
                            QiscusRoomMember member = new QiscusRoomMember();
                            member.setEmail(jsonMember.getAsJsonObject().get("email").getAsString());
                            member.setAvatar(jsonMember.getAsJsonObject().get("avatar_url").getAsString());
                            member.setUsername(jsonMember.getAsJsonObject().get("username").getAsString());
                            members.add(member);
                        }
                        qiscusChatRoom.setMember(members);

                        JsonArray comments = jsonElement.getAsJsonObject().get("results")
                                .getAsJsonObject().get("comments").getAsJsonArray();
                        if (comments.size() > 0) {
                            JsonObject lastComment = comments.get(0).getAsJsonObject();
                            qiscusChatRoom.setLastCommentSender(lastComment.get("username").getAsString());
                            qiscusChatRoom.setLastCommentSenderEmail(lastComment.get("email").getAsString());
                            try {
                                qiscusChatRoom.setLastCommentTime(dateFormat.parse(lastComment.get("timestamp").getAsString()));
                            } catch (ParseException e) {
                                e.printStackTrace();
                            }
                        }

                        return qiscusChatRoom;
                    }
                    qiscusChatRoom = Qiscus.getDataStore().getChatRoom(withEmails.get(0),
                            distinctId == null ? "default" : distinctId);
                    if (qiscusChatRoom == null) {
                        throw new RuntimeException("Unable to connect with qiscus server!");
                    }
                    return qiscusChatRoom;
                });
    }

    public Observable<QiscusChatRoom> getChatRoom(int roomId) {
        return api.getChatRoom(Qiscus.getToken(), roomId)
                .onErrorReturn(throwable -> null)
                .map(jsonElement -> {
                    QiscusChatRoom qiscusChatRoom;
                    if (jsonElement != null) {
                        JsonObject jsonChatRoom = jsonElement.getAsJsonObject().get("results")
                                .getAsJsonObject().get("room").getAsJsonObject();
                        qiscusChatRoom = new QiscusChatRoom();
                        qiscusChatRoom.setId(jsonChatRoom.get("id").getAsInt());
                        //TODO minta server ngasih tau distinctId biar bisa disimpen
                        //qiscusChatRoom.setDistinctId("default");
                        qiscusChatRoom.setLastCommentId(jsonChatRoom.get("last_comment_id").getAsInt());
                        qiscusChatRoom.setLastCommentMessage(jsonChatRoom.get("last_comment_message").getAsString());
                        qiscusChatRoom.setLastTopicId(jsonChatRoom.get("last_topic_id").getAsInt());
                        qiscusChatRoom.setOptions(jsonChatRoom.get("options").isJsonNull() ? null
                                : jsonChatRoom.get("options").getAsString());
<<<<<<< HEAD
                        //TODO minta server ngasih tau member room siapa aja
                        //qiscusChatRoom.setMember(withEmails);
                        qiscusChatRoom.setMember(Qiscus.getDataStore().getRoomMembers(roomId));
=======

                        JsonArray jsonMembers = jsonElement.getAsJsonObject().get("results")
                                .getAsJsonObject().get("room").getAsJsonObject().get("participants").getAsJsonArray();
                        List<QiscusRoomMember> members = new ArrayList<>();
                        for (JsonElement jsonMember : jsonMembers) {
                            QiscusRoomMember member = new QiscusRoomMember();
                            member.setEmail(jsonMember.getAsJsonObject().get("email").getAsString());
                            member.setAvatar(jsonMember.getAsJsonObject().get("avatar_url").getAsString());
                            member.setUsername(jsonMember.getAsJsonObject().get("username").getAsString());
                            members.add(member);
                        }
                        qiscusChatRoom.setMember(members);

>>>>>>> 32d9ae0b
                        JsonArray comments = jsonElement.getAsJsonObject().get("results")
                                .getAsJsonObject().get("comments").getAsJsonArray();

                        if (comments.size() > 0) {
                            JsonObject lastComment = comments.get(0).getAsJsonObject();
                            qiscusChatRoom.setLastCommentSender(lastComment.get("username").getAsString());
                            qiscusChatRoom.setLastCommentSenderEmail(lastComment.get("email").getAsString());
                            try {
                                qiscusChatRoom.setLastCommentTime(dateFormat.parse(lastComment.get("timestamp").getAsString()));
                            } catch (ParseException e) {
                                e.printStackTrace();
                            }
                        }
                        return qiscusChatRoom;
                    }
                    qiscusChatRoom = Qiscus.getDataStore().getChatRoom(roomId);
                    if (qiscusChatRoom == null) {
                        throw new RuntimeException("Unable to connect with qiscus server!");
                    }
                    return qiscusChatRoom;
                });
    }

    public Observable<QiscusComment> getComments(int topicId, int lastCommentId) {
        return api.getComments(Qiscus.getToken(), topicId, lastCommentId)
                .onErrorReturn(throwable -> {
                    throwable.printStackTrace();
                    return null;
                })
                .filter(jsonElement -> jsonElement != null)
                .flatMap(jsonElement -> Observable.from(jsonElement.getAsJsonObject().get("results")
                        .getAsJsonObject().get("comments").getAsJsonArray()))
                .map(jsonElement -> {
                    QiscusComment qiscusComment = new QiscusComment();
                    JsonObject jsonComment = jsonElement.getAsJsonObject();
                    qiscusComment.setTopicId(topicId);
                    qiscusComment.setId(jsonComment.get("id").getAsInt());
                    qiscusComment.setUniqueId(String.valueOf(jsonComment.get("id").getAsInt()));
                    qiscusComment.setCommentBeforeId(jsonComment.get("comment_before_id").getAsInt());
                    qiscusComment.setMessage(jsonComment.get("message").getAsString());
                    qiscusComment.setSender(jsonComment.get("username").getAsString());
                    qiscusComment.setSenderEmail(jsonComment.get("email").getAsString());
                    qiscusComment.setSenderAvatar(jsonComment.get("user_avatar_url").getAsString());
                    try {
                        qiscusComment.setTime(dateFormat.parse(jsonComment.get("timestamp").getAsString()));
                    } catch (ParseException e) {
                        e.printStackTrace();
                    }
                    return qiscusComment;
                });
    }

    public Observable<QiscusComment> postComment(QiscusComment qiscusComment) {
        return api.postComment(Qiscus.getToken(), qiscusComment.getMessage(),
                qiscusComment.getTopicId(), qiscusComment.getUniqueId())
                .map(jsonElement -> {
                    JsonObject jsonComment = jsonElement.getAsJsonObject()
                            .get("results").getAsJsonObject().get("comment").getAsJsonObject();
                    qiscusComment.setId(jsonComment.get("id").getAsInt());
                    qiscusComment.setCommentBeforeId(jsonComment.get("comment_before_id").getAsInt());
                    return qiscusComment;
                });
    }

    public Observable<Void> markTopicAsRead(int topicId) {
        return api.markTopicAsRead(topicId, Qiscus.getToken());
    }

    public Observable<QiscusComment> sync() {
        QiscusComment latestComment = Qiscus.getDataStore().getLatestComment();
        if (latestComment == null || !"Today".equals(QiscusDateUtil.toTodayOrDate(latestComment.getTime()))) {
            return Observable.empty();
        }
        return api.sync(Qiscus.getToken(), latestComment.getId())
                .onErrorReturn(throwable -> {
                    throwable.printStackTrace();
                    return null;
                })
                .filter(jsonElement -> jsonElement != null)
                .flatMap(jsonElement -> Observable.from(jsonElement.getAsJsonObject().get("results")
                        .getAsJsonObject().get("comments").getAsJsonArray()))
                .map(jsonElement -> {
                    QiscusComment qiscusComment = new QiscusComment();
                    JsonObject jsonComment = jsonElement.getAsJsonObject();
                    qiscusComment.setId(jsonComment.get("id").getAsInt());
                    qiscusComment.setRoomId(jsonComment.get("room_id").getAsInt());
                    qiscusComment.setTopicId(jsonComment.get("topic_id").getAsInt());
                    qiscusComment.setUniqueId(jsonComment.get("unique_id").isJsonNull() ?
                            qiscusComment.getId() + "" : jsonComment.get("unique_id").getAsString());
                    qiscusComment.setCommentBeforeId(jsonComment.get("comment_before_id").getAsInt());
                    qiscusComment.setMessage(jsonComment.get("message").getAsString());
                    qiscusComment.setSender(jsonComment.get("username").getAsString());
                    qiscusComment.setSenderEmail(jsonComment.get("email").getAsString());
<<<<<<< HEAD
                    qiscusComment.setState(QiscusComment.STATE_ON_QISCUS);
=======
                    qiscusComment.setSenderAvatar(jsonComment.get("user_avatar_url").getAsString());
                    qiscusComment.setState(QiscusComment.STATE_ON_PUSHER);
>>>>>>> 32d9ae0b
                    try {
                        qiscusComment.setTime(dateFormat.parse(jsonComment.get("timestamp").getAsString()));
                    } catch (ParseException e) {
                        e.printStackTrace();
                    }
                    return qiscusComment;
                });
    }

    public Observable<Uri> uploadFile(File file, ProgressListener progressListener) {
        return Observable.create(subscriber -> {
            long fileLength = file.length();

            RequestBody requestBody = new MultipartBody.Builder()
                    .setType(MultipartBody.FORM)
                    .addFormDataPart("token", Qiscus.getToken())
                    .addFormDataPart("file", file.getName(),
                            new CountingFileRequestBody(file, totalBytes -> {
                                int progress = (int) (totalBytes * 100 / fileLength);
                                progressListener.onProgress(progress);
                            }))
                    .build();

            Request request = new Request.Builder()
                    .url(baseUrl + "/api/v2/mobile/upload")
                    .post(requestBody).build();

            try {
                Response response = httpClient.newCall(request).execute();
                JSONObject responseJ = new JSONObject(response.body().string());
                String result = responseJ.getJSONObject("results").getJSONObject("file").getString("url");

                subscriber.onNext(Uri.parse(result));
                subscriber.onCompleted();
            } catch (IOException | JSONException e) {
                e.printStackTrace();
                subscriber.onError(e);
            }
        });
    }

    public Observable<File> downloadFile(final int topicId, final String url,
                                         final String fileName, ProgressListener progressListener) {
        return Observable.create(subscriber -> {
            if (subscriber.isUnsubscribed()) {
                return;
            }

            InputStream inputStream = null;
            FileOutputStream fos = null;
            try {
                Request request = new Request.Builder().url(url).build();

                Response response = httpClient.newCall(request).execute();

                File output = new File(QiscusFileUtil.generateFilePath(fileName, topicId));
                fos = new FileOutputStream(output.getPath());
                if (!response.isSuccessful()) {
                    throw new IOException();
                } else {
                    ResponseBody responseBody = response.body();
                    long fileLength = responseBody.contentLength();

                    inputStream = responseBody.byteStream();
                    byte buffer[] = new byte[4096];
                    long total = 0;
                    int count;
                    while ((count = inputStream.read(buffer)) != -1) {
                        total += count;
                        long totalCurrent = total;
                        if (fileLength > 0) {
                            progressListener.onProgress((totalCurrent * 100 / fileLength));
                        }
                        fos.write(buffer, 0, count);
                    }
                    fos.flush();

                    if (!subscriber.isUnsubscribed()) {
                        subscriber.onNext(output);
                        subscriber.onCompleted();
                    }
                }
            } catch (Exception e) {
                throw OnErrorThrowable.from(OnErrorThrowable.addValueAsLastCause(e, url));
            } finally {
                try {
                    if (fos != null) {
                        fos.close();
                    }
                    if (inputStream != null) {
                        inputStream.close();
                    }
                } catch (IOException ignored) {
                }
            }
        });
    }

    private interface Api {

        @FormUrlEncoded
        @POST("/api/v2/mobile/login_or_register")
        Observable<JsonElement> loginOrRegister(@Field("email") String email,
                                                @Field("password") String password,
                                                @Field("username") String username,
                                                @Field("avatar_url") String avatarUrl);

        @FormUrlEncoded
        @POST("/api/v2/mobile/get_or_create_room_with_target")
        Observable<JsonElement> createOrGetChatRoom(@Field("token") String token,
                                                    @Field("emails[]") List<String> emails,
                                                    @Field("distinct_id") String distinctId,
                                                    @Field("options") String options);

        @GET("/api/v2/mobile/get_room_by_id")
        Observable<JsonElement> getChatRoom(@Query("token") String token,
                                            @Query("id") int roomId);

        @GET("/api/v2/mobile/load_comments")
        Observable<JsonElement> getComments(@Query("token") String token,
                                            @Query("topic_id") int topicId,
                                            @Query("last_comment_id") int lastCommentId);

        @FormUrlEncoded
        @POST("/api/v2/mobile/post_comment")
        Observable<JsonElement> postComment(@Field("token") String token,
                                            @Field("comment") String message,
                                            @Field("topic_id") int topicId,
                                            @Field("unique_temp_id") String uniqueId);

        @GET("/api/v1/mobile/readnotif/{topic_id}")
        Observable<Void> markTopicAsRead(@Path("topic_id") int topicId,
                                         @Query("token") String token);

        @GET("/api/v2/mobile/sync")
        Observable<JsonElement> sync(@Query("token") String token,
                                     @Query("last_received_comment_id") int lastCommentId);
    }

    private static class CountingFileRequestBody extends RequestBody {
        private final File file;
        private final ProgressListener progressListener;
        private static final int SEGMENT_SIZE = 2048;

        private CountingFileRequestBody(File file, ProgressListener progressListener) {
            this.file = file;
            this.progressListener = progressListener;
        }

        @Override
        public MediaType contentType() {
            return MediaType.parse("application/octet-stream");
        }

        @Override
        public long contentLength() throws IOException {
            return file.length();
        }

        @Override
        public void writeTo(BufferedSink sink) throws IOException {
            Source source = null;
            try {
                source = Okio.source(file);
                long total = 0;
                long read;

                while ((read = source.read(sink.buffer(), SEGMENT_SIZE)) != -1) {
                    total += read;
                    sink.flush();
                    progressListener.onProgress(total);

                }
            } finally {
                Util.closeQuietly(source);
            }
        }

    }

    public interface ProgressListener {
        void onProgress(long total);
    }
}<|MERGE_RESOLUTION|>--- conflicted
+++ resolved
@@ -197,12 +197,6 @@
                         qiscusChatRoom.setLastTopicId(jsonChatRoom.get("last_topic_id").getAsInt());
                         qiscusChatRoom.setOptions(jsonChatRoom.get("options").isJsonNull() ? null
                                 : jsonChatRoom.get("options").getAsString());
-<<<<<<< HEAD
-                        //TODO minta server ngasih tau member room siapa aja
-                        //qiscusChatRoom.setMember(withEmails);
-                        qiscusChatRoom.setMember(Qiscus.getDataStore().getRoomMembers(roomId));
-=======
-
                         JsonArray jsonMembers = jsonElement.getAsJsonObject().get("results")
                                 .getAsJsonObject().get("room").getAsJsonObject().get("participants").getAsJsonArray();
                         List<QiscusRoomMember> members = new ArrayList<>();
@@ -215,7 +209,6 @@
                         }
                         qiscusChatRoom.setMember(members);
 
->>>>>>> 32d9ae0b
                         JsonArray comments = jsonElement.getAsJsonObject().get("results")
                                 .getAsJsonObject().get("comments").getAsJsonArray();
 
@@ -309,12 +302,8 @@
                     qiscusComment.setMessage(jsonComment.get("message").getAsString());
                     qiscusComment.setSender(jsonComment.get("username").getAsString());
                     qiscusComment.setSenderEmail(jsonComment.get("email").getAsString());
-<<<<<<< HEAD
                     qiscusComment.setState(QiscusComment.STATE_ON_QISCUS);
-=======
                     qiscusComment.setSenderAvatar(jsonComment.get("user_avatar_url").getAsString());
-                    qiscusComment.setState(QiscusComment.STATE_ON_PUSHER);
->>>>>>> 32d9ae0b
                     try {
                         qiscusComment.setTime(dateFormat.parse(jsonComment.get("timestamp").getAsString()));
                     } catch (ParseException e) {
