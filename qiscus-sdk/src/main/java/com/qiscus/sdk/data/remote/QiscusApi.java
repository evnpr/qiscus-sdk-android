/*
 * Copyright (c) 2016 Qiscus.
 *
 * Licensed under the Apache License, Version 2.0 (the "License");
 * you may not use this file except in compliance with the License.
 * You may obtain a copy of the License at
 *
 *    http://www.apache.org/licenses/LICENSE-2.0
 *
 * Unless required by applicable law or agreed to in writing, software
 * distributed under the License is distributed on an "AS IS" BASIS,
 * WITHOUT WARRANTIES OR CONDITIONS OF ANY KIND, either express or implied.
 * See the License for the specific language governing permissions and
 * limitations under the License.
 */

package com.qiscus.sdk.data.remote;

import android.net.Uri;

import com.google.gson.JsonArray;
import com.google.gson.JsonElement;
import com.google.gson.JsonObject;
import com.qiscus.sdk.Qiscus;
import com.qiscus.sdk.data.model.QiscusAccount;
import com.qiscus.sdk.data.model.QiscusChatRoom;
import com.qiscus.sdk.data.model.QiscusComment;
import com.qiscus.sdk.data.model.QiscusRoomMember;
import com.qiscus.sdk.util.QiscusDateUtil;
import com.qiscus.sdk.util.QiscusFileUtil;

import org.json.JSONException;
import org.json.JSONObject;

import java.io.File;
import java.io.FileOutputStream;
import java.io.IOException;
import java.io.InputStream;
import java.text.DateFormat;
import java.text.ParseException;
import java.text.SimpleDateFormat;
<<<<<<< HEAD
import java.util.ArrayList;
=======
import java.util.Collections;
>>>>>>> 26ae2449
import java.util.List;
import java.util.Locale;
import java.util.TimeZone;
import java.util.concurrent.TimeUnit;

import okhttp3.MediaType;
import okhttp3.MultipartBody;
import okhttp3.OkHttpClient;
import okhttp3.Request;
import okhttp3.RequestBody;
import okhttp3.Response;
import okhttp3.ResponseBody;
import okhttp3.internal.Util;
import okio.BufferedSink;
import okio.Okio;
import okio.Source;
import retrofit2.Retrofit;
import retrofit2.adapter.rxjava.RxJavaCallAdapterFactory;
import retrofit2.converter.gson.GsonConverterFactory;
import retrofit2.http.Field;
import retrofit2.http.FormUrlEncoded;
import retrofit2.http.GET;
import retrofit2.http.POST;
import retrofit2.http.Path;
import retrofit2.http.Query;
import rx.Observable;
import rx.exceptions.OnErrorThrowable;

/**
 * Created on : August 18, 2016
 * Author     : zetbaitsu
 * Name       : Zetra
 * Email      : zetra@mail.ugm.ac.id
 * GitHub     : https://github.com/zetbaitsu
 * LinkedIn   : https://id.linkedin.com/in/zetbaitsu
 */
public enum QiscusApi {
    INSTANCE;
    private static DateFormat dateFormat;

    private final OkHttpClient httpClient;

    static {
        dateFormat = new SimpleDateFormat("yyyy-MM-dd'T'HH:mm:ss'Z'", Locale.US);
        dateFormat.setTimeZone(TimeZone.getTimeZone("UTC"));
    }

    private String baseUrl;
    private final Api api;

    QiscusApi() {
        baseUrl = Qiscus.getAppServer();

        httpClient = new OkHttpClient.Builder()
                .connectTimeout(60, TimeUnit.SECONDS)
                .readTimeout(60, TimeUnit.SECONDS)
                .build();

        api = new Retrofit.Builder()
                .baseUrl(baseUrl)
                .client(httpClient)
                .addConverterFactory(GsonConverterFactory.create())
                .addCallAdapterFactory(RxJavaCallAdapterFactory.create())
                .build()
                .create(Api.class);
    }

    public static QiscusApi getInstance() {
        return INSTANCE;
    }

    public Observable<QiscusAccount> loginOrRegister(String email, String password, String username, String avatarUrl) {
        return api.loginOrRegister(email, password, username, avatarUrl)
                .map(jsonElement -> {
                    JsonObject jsonAccount = jsonElement.getAsJsonObject().get("results")
                            .getAsJsonObject().get("user").getAsJsonObject();
                    QiscusAccount qiscusAccount = new QiscusAccount();
                    qiscusAccount.setId(jsonAccount.get("id").getAsInt());
                    qiscusAccount.setUsername(jsonAccount.get("username").getAsString());
                    qiscusAccount.setEmail(jsonAccount.get("email").getAsString());
                    qiscusAccount.setToken(jsonAccount.get("token").getAsString());
                    qiscusAccount.setRtKey(jsonAccount.get("rtKey").getAsString());
                    qiscusAccount.setAvatar(jsonAccount.get("avatar_url").getAsString());
                    return qiscusAccount;
                });
    }

    public Observable<QiscusChatRoom> getChatRoom(String withEmail, String distinctId, String options) {
        return api.createOrGetChatRoom(Qiscus.getToken(), Collections.singletonList(withEmail), distinctId, options)
                .onErrorReturn(throwable -> null)
                .map(jsonElement -> {
                    QiscusChatRoom qiscusChatRoom;
                    if (jsonElement != null) {
                        JsonObject jsonChatRoom = jsonElement.getAsJsonObject().get("results")
                                .getAsJsonObject().get("room").getAsJsonObject();
                        qiscusChatRoom = new QiscusChatRoom();
                        qiscusChatRoom.setId(jsonChatRoom.get("id").getAsInt());
                        qiscusChatRoom.setDistinctId(distinctId == null ? "default" : distinctId);
                        qiscusChatRoom.setGroup(!"single".equals(jsonChatRoom.get("chat_type").getAsString()));
                        qiscusChatRoom.setLastCommentId(jsonChatRoom.get("last_comment_id").getAsInt());
                        qiscusChatRoom.setLastCommentMessage(jsonChatRoom.get("last_comment_message").getAsString());
                        qiscusChatRoom.setLastTopicId(jsonChatRoom.get("last_topic_id").getAsInt());
                        qiscusChatRoom.setOptions(jsonChatRoom.get("options").isJsonNull() ? null
                                : jsonChatRoom.get("options").getAsString());
<<<<<<< HEAD

                        JsonArray jsonMembers = jsonElement.getAsJsonObject().get("results")
                                .getAsJsonObject().get("room").getAsJsonObject().get("participants").getAsJsonArray();
                        List<QiscusRoomMember> members = new ArrayList<>();
                        for (JsonElement jsonMember : jsonMembers) {
                            QiscusRoomMember member = new QiscusRoomMember();
                            member.setEmail(jsonMember.getAsJsonObject().get("email").getAsString());
                            member.setAvatar(jsonMember.getAsJsonObject().get("avatar_url").getAsString());
                            member.setUsername(jsonMember.getAsJsonObject().get("username").getAsString());
                            members.add(member);
                        }
                        qiscusChatRoom.setMember(members);

=======
                        qiscusChatRoom.setMember(Collections.singletonList(withEmail));
>>>>>>> 26ae2449
                        JsonArray comments = jsonElement.getAsJsonObject().get("results")
                                .getAsJsonObject().get("comments").getAsJsonArray();
                        if (comments.size() > 0) {
                            JsonObject lastComment = comments.get(0).getAsJsonObject();
                            qiscusChatRoom.setLastCommentSender(lastComment.get("username").getAsString());
                            qiscusChatRoom.setLastCommentSenderEmail(lastComment.get("email").getAsString());
                            try {
                                qiscusChatRoom.setLastCommentTime(dateFormat.parse(lastComment.get("timestamp").getAsString()));
                            } catch (ParseException e) {
                                e.printStackTrace();
                            }
                        }

                        return qiscusChatRoom;
                    }
                    qiscusChatRoom = Qiscus.getDataStore().getChatRoom(withEmail,
                            distinctId == null ? "default" : distinctId);
                    if (qiscusChatRoom == null) {
                        throw new RuntimeException("Unable to connect with qiscus server!");
                    }
                    return qiscusChatRoom;
                });
    }

    public Observable<QiscusChatRoom> getChatRoom(int roomId) {
        return api.getChatRoom(Qiscus.getToken(), roomId)
                .onErrorReturn(throwable -> null)
                .map(jsonElement -> {
                    QiscusChatRoom qiscusChatRoom;
                    if (jsonElement != null) {
                        JsonObject jsonChatRoom = jsonElement.getAsJsonObject().get("results")
                                .getAsJsonObject().get("room").getAsJsonObject();
                        qiscusChatRoom = new QiscusChatRoom();
                        qiscusChatRoom.setId(jsonChatRoom.get("id").getAsInt());
                        //TODO minta server ngasih tau distinctId biar bisa disimpen
                        //qiscusChatRoom.setDistinctId("default");
                        qiscusChatRoom.setGroup(!"single".equals(jsonChatRoom.get("chat_type").getAsString()));
                        qiscusChatRoom.setLastCommentId(jsonChatRoom.get("last_comment_id").getAsInt());
                        qiscusChatRoom.setLastCommentMessage(jsonChatRoom.get("last_comment_message").getAsString());
                        qiscusChatRoom.setLastTopicId(jsonChatRoom.get("last_topic_id").getAsInt());
                        qiscusChatRoom.setOptions(jsonChatRoom.get("options").isJsonNull() ? null
                                : jsonChatRoom.get("options").getAsString());

                        JsonArray jsonMembers = jsonElement.getAsJsonObject().get("results")
                                .getAsJsonObject().get("room").getAsJsonObject().get("participants").getAsJsonArray();
                        List<QiscusRoomMember> members = new ArrayList<>();
                        for (JsonElement jsonMember : jsonMembers) {
                            QiscusRoomMember member = new QiscusRoomMember();
                            member.setEmail(jsonMember.getAsJsonObject().get("email").getAsString());
                            member.setAvatar(jsonMember.getAsJsonObject().get("avatar_url").getAsString());
                            member.setUsername(jsonMember.getAsJsonObject().get("username").getAsString());
                            members.add(member);
                        }
                        qiscusChatRoom.setMember(members);

                        JsonArray comments = jsonElement.getAsJsonObject().get("results")
                                .getAsJsonObject().get("comments").getAsJsonArray();

                        if (comments.size() > 0) {
                            JsonObject lastComment = comments.get(0).getAsJsonObject();
                            qiscusChatRoom.setLastCommentSender(lastComment.get("username").getAsString());
                            qiscusChatRoom.setLastCommentSenderEmail(lastComment.get("email").getAsString());
                            try {
                                qiscusChatRoom.setLastCommentTime(dateFormat.parse(lastComment.get("timestamp").getAsString()));
                            } catch (ParseException e) {
                                e.printStackTrace();
                            }
                        }
                        return qiscusChatRoom;
                    }
                    qiscusChatRoom = Qiscus.getDataStore().getChatRoom(roomId);
                    if (qiscusChatRoom == null) {
                        throw new RuntimeException("Unable to connect with qiscus server!");
                    }
                    return qiscusChatRoom;
                });
    }

    public Observable<QiscusComment> getComments(int topicId, int lastCommentId) {
        return api.getComments(Qiscus.getToken(), topicId, lastCommentId)
                .onErrorReturn(throwable -> {
                    throwable.printStackTrace();
                    return null;
                })
                .filter(jsonElement -> jsonElement != null)
                .flatMap(jsonElement -> Observable.from(jsonElement.getAsJsonObject().get("results")
                        .getAsJsonObject().get("comments").getAsJsonArray()))
                .map(jsonElement -> {
                    QiscusComment qiscusComment = new QiscusComment();
                    JsonObject jsonComment = jsonElement.getAsJsonObject();
                    qiscusComment.setTopicId(topicId);
                    qiscusComment.setId(jsonComment.get("id").getAsInt());
                    qiscusComment.setUniqueId(String.valueOf(jsonComment.get("id").getAsInt()));
                    qiscusComment.setCommentBeforeId(jsonComment.get("comment_before_id").getAsInt());
                    qiscusComment.setMessage(jsonComment.get("message").getAsString());
                    qiscusComment.setSender(jsonComment.get("username").getAsString());
                    qiscusComment.setSenderEmail(jsonComment.get("email").getAsString());
                    qiscusComment.setSenderAvatar(jsonComment.get("user_avatar_url").getAsString());
                    try {
                        qiscusComment.setTime(dateFormat.parse(jsonComment.get("timestamp").getAsString()));
                    } catch (ParseException e) {
                        e.printStackTrace();
                    }
                    return qiscusComment;
                });
    }

    public Observable<QiscusComment> postComment(QiscusComment qiscusComment) {
        return api.postComment(Qiscus.getToken(), qiscusComment.getMessage(),
                qiscusComment.getTopicId(), qiscusComment.getUniqueId())
                .map(jsonElement -> {
                    JsonObject jsonComment = jsonElement.getAsJsonObject()
                            .get("results").getAsJsonObject().get("comment").getAsJsonObject();
                    qiscusComment.setId(jsonComment.get("id").getAsInt());
                    qiscusComment.setCommentBeforeId(jsonComment.get("comment_before_id").getAsInt());
                    return qiscusComment;
                });
    }

    public Observable<Void> markTopicAsRead(int topicId) {
        return api.markTopicAsRead(topicId, Qiscus.getToken());
    }

    public Observable<QiscusComment> sync() {
        QiscusComment latestComment = Qiscus.getDataStore().getLatestComment();
        if (latestComment == null || !"Today".equals(QiscusDateUtil.toTodayOrDate(latestComment.getTime()))) {
            return Observable.empty();
        }
        return api.sync(Qiscus.getToken(), latestComment.getId())
                .onErrorReturn(throwable -> {
                    throwable.printStackTrace();
                    return null;
                })
                .filter(jsonElement -> jsonElement != null)
                .flatMap(jsonElement -> Observable.from(jsonElement.getAsJsonObject().get("results")
                        .getAsJsonObject().get("comments").getAsJsonArray()))
                .map(jsonElement -> {
                    QiscusComment qiscusComment = new QiscusComment();
                    JsonObject jsonComment = jsonElement.getAsJsonObject();
                    qiscusComment.setId(jsonComment.get("id").getAsInt());
                    qiscusComment.setRoomId(jsonComment.get("room_id").getAsInt());
                    qiscusComment.setTopicId(jsonComment.get("topic_id").getAsInt());
                    qiscusComment.setUniqueId(jsonComment.get("unique_id").isJsonNull() ?
                            qiscusComment.getId() + "" : jsonComment.get("unique_id").getAsString());
                    qiscusComment.setCommentBeforeId(jsonComment.get("comment_before_id").getAsInt());
                    qiscusComment.setMessage(jsonComment.get("message").getAsString());
                    qiscusComment.setSender(jsonComment.get("username").getAsString());
                    qiscusComment.setSenderEmail(jsonComment.get("email").getAsString());
                    qiscusComment.setSenderAvatar(jsonComment.get("user_avatar_url").getAsString());
                    qiscusComment.setState(QiscusComment.STATE_ON_PUSHER);
                    try {
                        qiscusComment.setTime(dateFormat.parse(jsonComment.get("timestamp").getAsString()));
                    } catch (ParseException e) {
                        e.printStackTrace();
                    }
                    return qiscusComment;
                });
    }

    public Observable<Uri> uploadFile(File file, ProgressListener progressListener) {
        return Observable.create(subscriber -> {
            long fileLength = file.length();

            RequestBody requestBody = new MultipartBody.Builder()
                    .setType(MultipartBody.FORM)
                    .addFormDataPart("token", Qiscus.getToken())
                    .addFormDataPart("file", file.getName(),
                            new CountingFileRequestBody(file, totalBytes -> {
                                int progress = (int) (totalBytes * 100 / fileLength);
                                progressListener.onProgress(progress);
                            }))
                    .build();

            Request request = new Request.Builder()
                    .url(baseUrl + "/api/v2/mobile/upload")
                    .post(requestBody).build();

            try {
                Response response = httpClient.newCall(request).execute();
                JSONObject responseJ = new JSONObject(response.body().string());
                String result = responseJ.getJSONObject("results").getJSONObject("file").getString("url");

                subscriber.onNext(Uri.parse(result));
                subscriber.onCompleted();
            } catch (IOException | JSONException e) {
                e.printStackTrace();
                subscriber.onError(e);
            }
        });
    }

    public Observable<File> downloadFile(final int topicId, final String url,
                                         final String fileName, ProgressListener progressListener) {
        return Observable.create(subscriber -> {
            if (subscriber.isUnsubscribed()) {
                return;
            }

            InputStream inputStream = null;
            FileOutputStream fos = null;
            try {
                Request request = new Request.Builder().url(url).build();

                Response response = httpClient.newCall(request).execute();

                File output = new File(QiscusFileUtil.generateFilePath(fileName, topicId));
                fos = new FileOutputStream(output.getPath());
                if (!response.isSuccessful()) {
                    throw new IOException();
                } else {
                    ResponseBody responseBody = response.body();
                    long fileLength = responseBody.contentLength();

                    inputStream = responseBody.byteStream();
                    byte buffer[] = new byte[4096];
                    long total = 0;
                    int count;
                    while ((count = inputStream.read(buffer)) != -1) {
                        total += count;
                        long totalCurrent = total;
                        if (fileLength > 0) {
                            progressListener.onProgress((totalCurrent * 100 / fileLength));
                        }
                        fos.write(buffer, 0, count);
                    }
                    fos.flush();

                    if (!subscriber.isUnsubscribed()) {
                        subscriber.onNext(output);
                        subscriber.onCompleted();
                    }
                }
            } catch (Exception e) {
                throw OnErrorThrowable.from(OnErrorThrowable.addValueAsLastCause(e, url));
            } finally {
                try {
                    if (fos != null) {
                        fos.close();
                    }
                    if (inputStream != null) {
                        inputStream.close();
                    }
                } catch (IOException ignored) {
                }
            }
        });
    }

    private interface Api {

        @FormUrlEncoded
        @POST("/api/v2/mobile/login_or_register")
        Observable<JsonElement> loginOrRegister(@Field("email") String email,
                                                @Field("password") String password,
                                                @Field("username") String username,
                                                @Field("avatar_url") String avatarUrl);

        @FormUrlEncoded
        @POST("/api/v2/mobile/get_or_create_room_with_target")
        Observable<JsonElement> createOrGetChatRoom(@Field("token") String token,
                                                    @Field("emails[]") List<String> emails,
                                                    @Field("distinct_id") String distinctId,
                                                    @Field("options") String options);

        @GET("/api/v2/mobile/get_room_by_id")
        Observable<JsonElement> getChatRoom(@Query("token") String token,
                                            @Query("id") int roomId);

        @GET("/api/v2/mobile/load_comments")
        Observable<JsonElement> getComments(@Query("token") String token,
                                            @Query("topic_id") int topicId,
                                            @Query("last_comment_id") int lastCommentId);

        @FormUrlEncoded
        @POST("/api/v2/mobile/post_comment")
        Observable<JsonElement> postComment(@Field("token") String token,
                                            @Field("comment") String message,
                                            @Field("topic_id") int topicId,
                                            @Field("unique_temp_id") String uniqueId);

        @GET("/api/v1/mobile/readnotif/{topic_id}")
        Observable<Void> markTopicAsRead(@Path("topic_id") int topicId,
                                         @Query("token") String token);

        @GET("/api/v2/mobile/sync")
        Observable<JsonElement> sync(@Query("token") String token,
                                     @Query("last_received_comment_id") int lastCommentId);
    }

    private static class CountingFileRequestBody extends RequestBody {
        private final File file;
        private final ProgressListener progressListener;
        private static final int SEGMENT_SIZE = 2048;

        private CountingFileRequestBody(File file, ProgressListener progressListener) {
            this.file = file;
            this.progressListener = progressListener;
        }

        @Override
        public MediaType contentType() {
            return MediaType.parse("application/octet-stream");
        }

        @Override
        public long contentLength() throws IOException {
            return file.length();
        }

        @Override
        public void writeTo(BufferedSink sink) throws IOException {
            Source source = null;
            try {
                source = Okio.source(file);
                long total = 0;
                long read;

                while ((read = source.read(sink.buffer(), SEGMENT_SIZE)) != -1) {
                    total += read;
                    sink.flush();
                    progressListener.onProgress(total);

                }
            } finally {
                Util.closeQuietly(source);
            }
        }

    }

    public interface ProgressListener {
        void onProgress(long total);
    }
}<|MERGE_RESOLUTION|>--- conflicted
+++ resolved
@@ -39,11 +39,8 @@
 import java.text.DateFormat;
 import java.text.ParseException;
 import java.text.SimpleDateFormat;
-<<<<<<< HEAD
 import java.util.ArrayList;
-=======
 import java.util.Collections;
->>>>>>> 26ae2449
 import java.util.List;
 import java.util.Locale;
 import java.util.TimeZone;
@@ -148,7 +145,6 @@
                         qiscusChatRoom.setLastTopicId(jsonChatRoom.get("last_topic_id").getAsInt());
                         qiscusChatRoom.setOptions(jsonChatRoom.get("options").isJsonNull() ? null
                                 : jsonChatRoom.get("options").getAsString());
-<<<<<<< HEAD
 
                         JsonArray jsonMembers = jsonElement.getAsJsonObject().get("results")
                                 .getAsJsonObject().get("room").getAsJsonObject().get("participants").getAsJsonArray();
@@ -162,9 +158,6 @@
                         }
                         qiscusChatRoom.setMember(members);
 
-=======
-                        qiscusChatRoom.setMember(Collections.singletonList(withEmail));
->>>>>>> 26ae2449
                         JsonArray comments = jsonElement.getAsJsonObject().get("results")
                                 .getAsJsonObject().get("comments").getAsJsonArray();
                         if (comments.size() > 0) {
