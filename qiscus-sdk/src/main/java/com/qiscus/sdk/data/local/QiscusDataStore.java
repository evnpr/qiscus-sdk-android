/*
 * Copyright (c) 2016 Qiscus.
 *
 * Licensed under the Apache License, Version 2.0 (the "License");
 * you may not use this file except in compliance with the License.
 * You may obtain a copy of the License at
 *
 *    http://www.apache.org/licenses/LICENSE-2.0
 *
 * Unless required by applicable law or agreed to in writing, software
 * distributed under the License is distributed on an "AS IS" BASIS,
 * WITHOUT WARRANTIES OR CONDITIONS OF ANY KIND, either express or implied.
 * See the License for the specific language governing permissions and
 * limitations under the License.
 */

package com.qiscus.sdk.data.local;

/**
 * Created on : October 11, 2016
 * Author     : zetbaitsu
 * Name       : Zetra
 * Email      : zetra@mail.ugm.ac.id
 * GitHub     : https://github.com/zetbaitsu
 * LinkedIn   : https://id.linkedin.com/in/zetbaitsu
 */
<<<<<<< HEAD
public interface QiscusDataStore {
    void add(QiscusComment qiscusComment);

    void saveLocalPath(int topicId, int commentId, String localPath);

    boolean isContains(QiscusComment qiscusComment);

    boolean isContainsFileOfComment(int commentId);

    void update(QiscusComment qiscusComment);

    void updateLocalPath(int topicId, int commentId, String localPath);

    void addOrUpdate(QiscusComment qiscusComment);

    void addOrUpdateLocalPath(int topicId, int commentId, String localPath);

    void delete(QiscusComment qiscusComment);

    File getLocalPath(int commentId);

    QiscusComment getComment(int id, String uniqueId);

    List<QiscusComment> getComments(int topicId, int count);

    Observable<List<QiscusComment>> getObservableComments(final int topicId, final int count);

    List<QiscusComment> getOlderCommentsThan(QiscusComment qiscusComment, int topicId, int count);

    Observable<List<QiscusComment>> getObservableOlderCommentsThan(final QiscusComment qiscusComment, final int topicId, final int count);

    QiscusComment getLatestComment();

    QiscusComment getLatestDeliveredComment(int topicId);

    QiscusComment getLatestReadComment(int topicId);

=======
public interface QiscusDataStore extends QiscusChatRoomStore, QiscusCommentStore, QiscusFileStore {
>>>>>>> 64d7e50c
    void clear();
}<|MERGE_RESOLUTION|>--- conflicted
+++ resolved
@@ -24,46 +24,6 @@
  * GitHub     : https://github.com/zetbaitsu
  * LinkedIn   : https://id.linkedin.com/in/zetbaitsu
  */
-<<<<<<< HEAD
-public interface QiscusDataStore {
-    void add(QiscusComment qiscusComment);
-
-    void saveLocalPath(int topicId, int commentId, String localPath);
-
-    boolean isContains(QiscusComment qiscusComment);
-
-    boolean isContainsFileOfComment(int commentId);
-
-    void update(QiscusComment qiscusComment);
-
-    void updateLocalPath(int topicId, int commentId, String localPath);
-
-    void addOrUpdate(QiscusComment qiscusComment);
-
-    void addOrUpdateLocalPath(int topicId, int commentId, String localPath);
-
-    void delete(QiscusComment qiscusComment);
-
-    File getLocalPath(int commentId);
-
-    QiscusComment getComment(int id, String uniqueId);
-
-    List<QiscusComment> getComments(int topicId, int count);
-
-    Observable<List<QiscusComment>> getObservableComments(final int topicId, final int count);
-
-    List<QiscusComment> getOlderCommentsThan(QiscusComment qiscusComment, int topicId, int count);
-
-    Observable<List<QiscusComment>> getObservableOlderCommentsThan(final QiscusComment qiscusComment, final int topicId, final int count);
-
-    QiscusComment getLatestComment();
-
-    QiscusComment getLatestDeliveredComment(int topicId);
-
-    QiscusComment getLatestReadComment(int topicId);
-
-=======
 public interface QiscusDataStore extends QiscusChatRoomStore, QiscusCommentStore, QiscusFileStore {
->>>>>>> 64d7e50c
     void clear();
 }