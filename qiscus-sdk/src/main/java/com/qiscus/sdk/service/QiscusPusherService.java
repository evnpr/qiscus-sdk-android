/*
 * Copyright (c) 2016 Qiscus.
 *
 * Licensed under the Apache License, Version 2.0 (the "License");
 * you may not use this file except in compliance with the License.
 * You may obtain a copy of the License at
 *
 *    http://www.apache.org/licenses/LICENSE-2.0
 *
 * Unless required by applicable law or agreed to in writing, software
 * distributed under the License is distributed on an "AS IS" BASIS,
 * WITHOUT WARRANTIES OR CONDITIONS OF ANY KIND, either express or implied.
 * See the License for the specific language governing permissions and
 * limitations under the License.
 */

package com.qiscus.sdk.service;

import android.app.Notification;
import android.app.PendingIntent;
import android.app.Service;
import android.content.Intent;
import android.graphics.BitmapFactory;
import android.os.IBinder;
import android.support.annotation.Nullable;
import android.support.v4.app.NotificationCompat;
import android.support.v4.app.NotificationManagerCompat;
import android.support.v4.util.Pair;
import android.text.Spannable;
import android.text.SpannableStringBuilder;

import com.qiscus.sdk.Qiscus;
import com.qiscus.sdk.data.local.QiscusCacheManager;
import com.qiscus.sdk.data.model.QiscusAccount;
import com.qiscus.sdk.data.model.QiscusComment;
import com.qiscus.sdk.data.model.QiscusPushNotificationMessage;
import com.qiscus.sdk.data.remote.QiscusApi;
import com.qiscus.sdk.data.remote.QiscusPusherApi;
import com.qiscus.sdk.event.QiscusCommentReceivedEvent;
import com.qiscus.sdk.event.QiscusUserEvent;

import org.greenrobot.eventbus.EventBus;
import org.greenrobot.eventbus.Subscribe;

import java.util.List;
import java.util.Timer;
import java.util.TimerTask;

import rx.android.schedulers.AndroidSchedulers;
import rx.schedulers.Schedulers;

/**
 * Created on : June 29, 2016
 * Author     : zetbaitsu
 * Name       : Zetra
 * Email      : zetra@mail.ugm.ac.id
 * GitHub     : https://github.com/zetbaitsu
 * LinkedIn   : https://id.linkedin.com/in/zetbaitsu
 */
public class QiscusPusherService extends Service {
    private static SpannableStringBuilder fileMessage;

    static {
        fileMessage = new SpannableStringBuilder("Send a file attachment.");
        fileMessage.setSpan(new android.text.style.StyleSpan(android.graphics.Typeface.BOLD),
                0, fileMessage.length(), Spannable.SPAN_EXCLUSIVE_EXCLUSIVE);
    }

    private Timer timer;
    private QiscusAccount qiscusAccount;

    @Nullable
    @Override
    public IBinder onBind(Intent intent) {
        return null;
    }

    @Override
    public int onStartCommand(Intent intent, int flags, int startId) {
        if (!EventBus.getDefault().isRegistered(this)) {
            EventBus.getDefault().register(this);
        }

        if (Qiscus.hasSetupUser()) {
            scheduleSync(Qiscus.getHeartBeat());
        }
        return START_STICKY;
    }

    private void scheduleSync(long period) {
        qiscusAccount = Qiscus.getQiscusAccount();
        if (timer != null) {
            stopSync();
        }
        timer = new Timer("qiscus_sync", true);
        timer.scheduleAtFixedRate(new TimerTask() {
            @Override
            public void run() {
                QiscusApi.getInstance().sync()
                        .subscribeOn(Schedulers.io())
                        .observeOn(AndroidSchedulers.mainThread())
                        .subscribe(qiscusComment -> {
                            if (!qiscusComment.getSenderEmail().equals(qiscusAccount.getEmail())) {
                                QiscusPusherApi.getInstance()
                                        .setUserDelivery(qiscusComment.getRoomId(), qiscusComment.getTopicId(),
                                                qiscusComment.getId(), qiscusComment.getUniqueId());
                            }
                            QiscusComment savedQiscusComment = Qiscus.getDataStore()
                                    .getComment(qiscusComment.getId(), qiscusComment.getUniqueId());
                            if (savedQiscusComment != null && savedQiscusComment.getState() > qiscusComment.getState()) {
                                qiscusComment.setState(savedQiscusComment.getState());
                            }
                            Qiscus.getDataStore().addOrUpdate(qiscusComment);
                            EventBus.getDefault().post(new QiscusCommentReceivedEvent(qiscusComment));
                        }, Throwable::printStackTrace);
            }
        }, 0, period);
    }

    private void stopSync() {
        timer.cancel();
    }

<<<<<<< HEAD
=======
    private void listenPusherEvent() {
        pusherEvent = QiscusPusherApi.getInstance().listenNewComment()
                .subscribeOn(Schedulers.io())
                .observeOn(AndroidSchedulers.mainThread())
                .subscribe(qiscusComment -> {
                    if (Qiscus.getChatConfig().isEnablePushNotification()) {
                        if (!qiscusComment.getSenderEmail().equalsIgnoreCase(Qiscus.getQiscusAccount().getEmail())) {
                            if (Qiscus.getChatConfig().isOnlyEnablePushNotificationOutsideChatRoom()) {
                                Pair<Boolean, Integer> lastChatActivity = QiscusCacheManager.getInstance().getLastChatActivity();
                                if (!lastChatActivity.first || lastChatActivity.second != qiscusComment.getRoomId()) {
                                    showPushNotification(qiscusComment);
                                }
                            } else {
                                showPushNotification(qiscusComment);
                            }
                        }
                    }
                }, Throwable::printStackTrace);
    }

>>>>>>> 9eb2f762
    private void showPushNotification(QiscusComment comment) {
        if (!QiscusCacheManager.getInstance().addMessageNotifItem(new QiscusPushNotificationMessage(comment), comment.getRoomId())) {
            return;
        }

        Intent openIntent = new Intent("com.qiscus.OPEN_COMMENT_PN");
        openIntent.putExtra("data", comment);
        PendingIntent pendingIntent = PendingIntent.getBroadcast(this, 0, openIntent, PendingIntent.FLAG_CANCEL_CURRENT);

        String messageText = comment.isGroupMessage() ? comment.getSender().split(" ")[0] + ": " : "";
        messageText += isAttachment(comment.getMessage()) ? fileMessage : comment.getMessage();

        NotificationCompat.Builder notificationBuilder = new NotificationCompat.Builder(this);
        notificationBuilder.setContentTitle(Qiscus.getChatConfig().getNotificationTitleHandler().getTitle(comment))
                .setContentIntent(pendingIntent)
                .setContentText(messageText)
                .setTicker(messageText)
                .setSmallIcon(Qiscus.getChatConfig().getNotificationSmallIcon())
                .setLargeIcon(BitmapFactory.decodeResource(getResources(), Qiscus.getChatConfig().getNotificationBigIcon()))
                .setGroupSummary(true)
                .setGroup("CHAT_NOTIF_" + comment.getRoomId())
                .setAutoCancel(true)
                .setDefaults(Notification.DEFAULT_ALL);

        NotificationCompat.InboxStyle inboxStyle = new NotificationCompat.InboxStyle();
        List<QiscusPushNotificationMessage> notifItems = QiscusCacheManager.getInstance().getMessageNotifItems(comment.getRoomId());
        for (int i = notifItems.size() - 1; i >= 0; i--) {
            QiscusPushNotificationMessage message  = notifItems.get(i);
            if (isAttachment(message.getMessage())) {
                inboxStyle.addLine(fileMessage);
            } else {
                inboxStyle.addLine(message.getMessage());
            }
        }
        inboxStyle.setSummaryText(notifItems.size() + " new message");
        notificationBuilder.setStyle(inboxStyle);

        NotificationManagerCompat.from(this).notify(comment.getRoomId(), notificationBuilder.build());
    }

    public boolean isAttachment(String message) {
        return message.startsWith("[file]") && message.endsWith("[/file]");
    }

    @Subscribe
    public void onCommentReceivedEvent(QiscusCommentReceivedEvent event) {
        if (!event.getQiscusComment().getSenderEmail().equalsIgnoreCase(qiscusAccount.getEmail())) {
            showPushNotification(event.getQiscusComment());
        }
    }

    @Subscribe
    public void onUserEvent(QiscusUserEvent userEvent) {
        switch (userEvent) {
            case LOGIN:
                scheduleSync(Qiscus.getHeartBeat());
                break;
            case LOGOUT:
                stopSync();
                break;
        }
    }

    @Override
    public void onDestroy() {
        super.onDestroy();
        EventBus.getDefault().unregister(this);
        sendBroadcast(new Intent("com.qiscus.START_SERVICE"));
    }
}<|MERGE_RESOLUTION|>--- conflicted
+++ resolved
@@ -121,29 +121,6 @@
         timer.cancel();
     }
 
-<<<<<<< HEAD
-=======
-    private void listenPusherEvent() {
-        pusherEvent = QiscusPusherApi.getInstance().listenNewComment()
-                .subscribeOn(Schedulers.io())
-                .observeOn(AndroidSchedulers.mainThread())
-                .subscribe(qiscusComment -> {
-                    if (Qiscus.getChatConfig().isEnablePushNotification()) {
-                        if (!qiscusComment.getSenderEmail().equalsIgnoreCase(Qiscus.getQiscusAccount().getEmail())) {
-                            if (Qiscus.getChatConfig().isOnlyEnablePushNotificationOutsideChatRoom()) {
-                                Pair<Boolean, Integer> lastChatActivity = QiscusCacheManager.getInstance().getLastChatActivity();
-                                if (!lastChatActivity.first || lastChatActivity.second != qiscusComment.getRoomId()) {
-                                    showPushNotification(qiscusComment);
-                                }
-                            } else {
-                                showPushNotification(qiscusComment);
-                            }
-                        }
-                    }
-                }, Throwable::printStackTrace);
-    }
-
->>>>>>> 9eb2f762
     private void showPushNotification(QiscusComment comment) {
         if (!QiscusCacheManager.getInstance().addMessageNotifItem(new QiscusPushNotificationMessage(comment), comment.getRoomId())) {
             return;
@@ -190,8 +167,18 @@
 
     @Subscribe
     public void onCommentReceivedEvent(QiscusCommentReceivedEvent event) {
-        if (!event.getQiscusComment().getSenderEmail().equalsIgnoreCase(qiscusAccount.getEmail())) {
-            showPushNotification(event.getQiscusComment());
+        QiscusComment qiscusComment = event.getQiscusComment();
+        if (Qiscus.getChatConfig().isEnablePushNotification()) {
+            if (!qiscusComment.getSenderEmail().equalsIgnoreCase(Qiscus.getQiscusAccount().getEmail())) {
+                if (Qiscus.getChatConfig().isOnlyEnablePushNotificationOutsideChatRoom()) {
+                    Pair<Boolean, Integer> lastChatActivity = QiscusCacheManager.getInstance().getLastChatActivity();
+                    if (!lastChatActivity.first || lastChatActivity.second != qiscusComment.getRoomId()) {
+                        showPushNotification(qiscusComment);
+                    }
+                } else {
+                    showPushNotification(qiscusComment);
+                }
+            }
         }
     }
 
