--- conflicted
+++ resolved
@@ -333,16 +333,12 @@
         if (size > 0 && size < 20 && qiscusComments.get(size - 1).getCommentBeforeId() != 0) {
             return false;
         }
-<<<<<<< HEAD
-=======
 
         for (int i = 0; i < size - 1; i++) {
             if (qiscusComments.get(i).getId() == -1 || qiscusComments.get(i + 1).getId() == -1) {
                 return true;
             }
->>>>>>> 32d9ae0b
-
-        for (int i = 0; i < size - 1; i++) {
+
             if (!containsLastValidComment && qiscusComments.get(i).getId() == room.getLastCommentId()) {
                 containsLastValidComment = true;
             }
