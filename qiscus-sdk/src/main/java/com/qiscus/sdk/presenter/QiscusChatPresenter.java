--- conflicted
+++ resolved
@@ -85,22 +85,15 @@
         qiscusComment.setState(QiscusComment.STATE_FAILED);
         QiscusComment savedQiscusComment = Qiscus.getDataStore().getComment(qiscusComment.getId(), qiscusComment.getUniqueId());
         if (savedQiscusComment != null) {
-<<<<<<< HEAD
             if (savedQiscusComment.getState() < qiscusComment.getState()) {
-=======
-            if (savedQiscusComment.getState() != QiscusComment.STATE_ON_PUSHER) {
                 qiscusComment.setState(QiscusComment.STATE_FAILED);
->>>>>>> 64d7e50c
                 Qiscus.getDataStore().addOrUpdate(qiscusComment);
                 if (qiscusComment.getTopicId() == currentTopicId) {
                     view.onFailedSendComment(qiscusComment);
                 }
             }
         } else {
-<<<<<<< HEAD
-=======
             qiscusComment.setState(QiscusComment.STATE_FAILED);
->>>>>>> 64d7e50c
             Qiscus.getDataStore().addOrUpdate(qiscusComment);
             if (qiscusComment.getTopicId() == currentTopicId) {
                 view.onFailedSendComment(qiscusComment);
