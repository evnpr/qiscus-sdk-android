/*
 * Copyright (c) 2016 Qiscus.
 *
 * Licensed under the Apache License, Version 2.0 (the "License");
 * you may not use this file except in compliance with the License.
 * You may obtain a copy of the License at
 *
 *    http://www.apache.org/licenses/LICENSE-2.0
 *
 * Unless required by applicable law or agreed to in writing, software
 * distributed under the License is distributed on an "AS IS" BASIS,
 * WITHOUT WARRANTIES OR CONDITIONS OF ANY KIND, either express or implied.
 * See the License for the specific language governing permissions and
 * limitations under the License.
 */

package com.qiscus.sdk.presenter;

import android.net.Uri;
import android.webkit.MimeTypeMap;

import com.qiscus.sdk.Qiscus;
import com.qiscus.sdk.data.model.QiscusAccount;
import com.qiscus.sdk.data.model.QiscusChatRoom;
import com.qiscus.sdk.data.model.QiscusComment;
import com.qiscus.sdk.data.remote.QiscusApi;
import com.qiscus.sdk.data.remote.QiscusPusherApi;
import com.qiscus.sdk.event.QiscusChatRoomEvent;
import com.qiscus.sdk.event.QiscusCommentReceivedEvent;
import com.qiscus.sdk.util.QiscusAndroidUtil;
import com.qiscus.sdk.util.QiscusFileUtil;
import com.qiscus.sdk.util.QiscusImageUtil;

import org.greenrobot.eventbus.EventBus;
import org.greenrobot.eventbus.Subscribe;

import java.io.File;
import java.util.ArrayList;
import java.util.Date;
import java.util.List;

import rx.Observable;
import rx.android.schedulers.AndroidSchedulers;
import rx.functions.Func2;
import rx.schedulers.Schedulers;

public class QiscusChatPresenter extends QiscusPresenter<QiscusChatPresenter.View> {

    private QiscusChatRoom room;
    private int currentTopicId;
    private QiscusAccount qiscusAccount;
    private int lastDeliveredCommentId;
    private int lastReadCommentId;
    private Func2<QiscusComment, QiscusComment, Integer> commentComparator = (lhs, rhs) -> lhs.getId() != -1 && rhs.getId() != -1 ?
            QiscusAndroidUtil.compare(rhs.getId(), lhs.getId()) : rhs.getTime().compareTo(lhs.getTime());

    public QiscusChatPresenter(View view, QiscusChatRoom room) {
        super(view);
        this.room = room;
        this.currentTopicId = room.getLastTopicId();
        qiscusAccount = Qiscus.getQiscusAccount();

        updateLastReadComment(Qiscus.getDataStore().getLatestReadComment(currentTopicId));
        updateLastDeliveredComment(Qiscus.getDataStore().getLatestDeliveredComment(currentTopicId));

        listenRoomEvent();
        if (!EventBus.getDefault().isRegistered(this)) {
            EventBus.getDefault().register(this);
        }
    }

    private void commentSuccess(QiscusComment qiscusComment) {
        qiscusComment.setState(QiscusComment.STATE_ON_QISCUS);
        QiscusComment savedQiscusComment = Qiscus.getDataStore().getComment(qiscusComment.getId(), qiscusComment.getUniqueId());
        if (savedQiscusComment != null) {
            if (savedQiscusComment.getState() > qiscusComment.getState()) {
                qiscusComment.setState(savedQiscusComment.getState());
            }
            Qiscus.getDataStore().addOrUpdate(qiscusComment);
            if (qiscusComment.getTopicId() == currentTopicId) {
                view.onSuccessSendComment(qiscusComment);
            }
        } else {
            Qiscus.getDataStore().addOrUpdate(qiscusComment);
            if (qiscusComment.getTopicId() == currentTopicId) {
                view.onSuccessSendComment(qiscusComment);
            }
        }
    }

    private void commentFail(QiscusComment qiscusComment) {
        qiscusComment.setState(QiscusComment.STATE_FAILED);
        QiscusComment savedQiscusComment = Qiscus.getDataStore().getComment(qiscusComment.getId(), qiscusComment.getUniqueId());
        if (savedQiscusComment != null) {
            if (savedQiscusComment.getState() < qiscusComment.getState()) {
                qiscusComment.setState(QiscusComment.STATE_FAILED);
                Qiscus.getDataStore().addOrUpdate(qiscusComment);
                if (qiscusComment.getTopicId() == currentTopicId) {
                    view.onFailedSendComment(qiscusComment);
                }
            }
        } else {
            qiscusComment.setState(QiscusComment.STATE_FAILED);
            Qiscus.getDataStore().addOrUpdate(qiscusComment);
            if (qiscusComment.getTopicId() == currentTopicId) {
                view.onFailedSendComment(qiscusComment);
            }
        }
    }

    public void sendComment(String content) {
        QiscusComment qiscusComment = QiscusComment.generateMessage(content, room.getId(), currentTopicId);
        Qiscus.getDataStore().add(qiscusComment);
        view.onSendingComment(qiscusComment);
        QiscusApi.getInstance().postComment(qiscusComment)
                .subscribeOn(Schedulers.io())
                .observeOn(AndroidSchedulers.mainThread())
                .compose(bindToLifecycle())
                .subscribe(this::commentSuccess, throwable -> {
                    throwable.printStackTrace();
                    commentFail(qiscusComment);
                });
    }

    public void sendFile(File file) {
        File compressedFile = file;
        if (file.getName().endsWith(".gif")) {
            compressedFile = QiscusFileUtil.saveFile(compressedFile, currentTopicId);
        } else if (QiscusImageUtil.isImage(file)) {
            compressedFile = QiscusImageUtil.compressImage(Uri.fromFile(file), currentTopicId);
        } else {
            compressedFile = QiscusFileUtil.saveFile(compressedFile, currentTopicId);
        }

        final QiscusComment qiscusComment = QiscusComment.generateMessage(String.format("[file] %s [/file]", compressedFile.getPath()),
                room.getId(), currentTopicId);
        qiscusComment.setDownloading(true);
        Qiscus.getDataStore().add(qiscusComment);
        view.onSendingComment(qiscusComment);

        final File finalCompressedFile = compressedFile;
        QiscusApi.getInstance().uploadFile(compressedFile, percentage -> qiscusComment.setProgress((int) percentage))
                .flatMap(uri -> {
                    qiscusComment.setMessage(String.format("[file] %s [/file]", uri.toString()));
                    return QiscusApi.getInstance().postComment(qiscusComment);
                })
                .subscribeOn(Schedulers.io())
                .observeOn(AndroidSchedulers.mainThread())
                .compose(bindToLifecycle())
                .subscribe(commentSend -> {
                    Qiscus.getDataStore()
                            .addOrUpdateLocalPath(commentSend.getTopicId(), commentSend.getId(), finalCompressedFile.getAbsolutePath());
                    qiscusComment.setDownloading(false);
                    commentSuccess(commentSend);
                }, throwable -> {
                    throwable.printStackTrace();
                    qiscusComment.setDownloading(false);
                    commentFail(qiscusComment);
                });
    }

    public void resendComment(QiscusComment qiscusComment) {
        if (qiscusComment.isAttachment()) {
            resendFile(qiscusComment);
        } else {
            qiscusComment.setState(QiscusComment.STATE_SENDING);
            qiscusComment.setTime(new Date());
            Qiscus.getDataStore().addOrUpdate(qiscusComment);
            view.onNewComment(qiscusComment);
            QiscusApi.getInstance().postComment(qiscusComment)
                    .subscribeOn(Schedulers.io())
                    .observeOn(AndroidSchedulers.mainThread())
                    .compose(bindToLifecycle())
                    .subscribe(this::commentSuccess, throwable -> {
                        throwable.printStackTrace();
                        commentFail(qiscusComment);
                    });
        }
    }

    private void resendFile(QiscusComment qiscusComment) {
        File file = new File(qiscusComment.getAttachmentUri().toString());
        qiscusComment.setDownloading(true);
        qiscusComment.setState(QiscusComment.STATE_SENDING);
        qiscusComment.setTime(new Date());
        Qiscus.getDataStore().addOrUpdate(qiscusComment);
        view.onNewComment(qiscusComment);
        if (!file.exists()) { //Not exist because the uri is not local
            qiscusComment.setProgress(100);
            QiscusApi.getInstance().postComment(qiscusComment)
                    .subscribeOn(Schedulers.io())
                    .observeOn(AndroidSchedulers.mainThread())
                    .compose(bindToLifecycle())
                    .subscribe(commentSend -> {
                        Qiscus.getDataStore()
                                .addOrUpdateLocalPath(commentSend.getTopicId(), commentSend.getId(), file.getAbsolutePath());
                        qiscusComment.setDownloading(false);
                        commentSuccess(commentSend);
                    }, throwable -> {
                        throwable.printStackTrace();
                        qiscusComment.setDownloading(false);
                        commentFail(qiscusComment);
                    });
        } else {
            qiscusComment.setProgress(0);
            QiscusApi.getInstance().uploadFile(file, percentage -> qiscusComment.setProgress((int) percentage))
                    .flatMap(uri -> {
                        qiscusComment.setMessage(String.format("[file] %s [/file]", uri.toString()));
                        return QiscusApi.getInstance().postComment(qiscusComment);
                    })
                    .subscribeOn(Schedulers.io())
                    .observeOn(AndroidSchedulers.mainThread())
                    .compose(bindToLifecycle())
                    .subscribe(commentSend -> {
                        Qiscus.getDataStore()
                                .addOrUpdateLocalPath(commentSend.getTopicId(), commentSend.getId(), file.getAbsolutePath());
                        qiscusComment.setDownloading(false);
                        commentSuccess(commentSend);
                    }, throwable -> {
                        throwable.printStackTrace();
                        qiscusComment.setDownloading(false);
                        commentFail(qiscusComment);
                    });
        }
    }

    public void deleteComment(QiscusComment qiscusComment) {
        Qiscus.getDataStore().delete(qiscusComment);
        view.onCommentDeleted(qiscusComment);
    }

    private Observable<List<QiscusComment>> getCommentsFromNetwork(int lastCommentId) {
        return QiscusApi.getInstance().getComments(currentTopicId, lastCommentId)
                .subscribeOn(Schedulers.io())
                .observeOn(AndroidSchedulers.mainThread())
                .compose(bindToLifecycle())
                .doOnNext(qiscusComment -> {
                    qiscusComment.setRoomId(room.getId());
                    if (qiscusComment.getId() > lastDeliveredCommentId) {
                        qiscusComment.setState(QiscusComment.STATE_ON_QISCUS);
                    } else if (qiscusComment.getId() > lastReadCommentId) {
                        qiscusComment.setState(QiscusComment.STATE_DELIVERED);
                    } else {
                        qiscusComment.setState(QiscusComment.STATE_READ);
                    }
                    Qiscus.getDataStore().addOrUpdate(qiscusComment);
                })
                .toSortedList(commentComparator);
    }

    public void loadComments(int count) {
        view.showLoading();
<<<<<<< HEAD
        Qiscus.getDataStore().getObservableComments(currentTopicId, 2 * count)
                .subscribeOn(Schedulers.io())
                .observeOn(AndroidSchedulers.mainThread())
                .compose(bindToLifecycle())
                .flatMap(Observable::from)
                .toSortedList(commentComparator)
                .map(comments -> {
                    if (comments.size() >= count) {
                        return comments.subList(0, count);
                    }
                    return comments;
                })
                .doOnNext(comments -> {
                    for (QiscusComment qiscusComment : comments) {
                        if (qiscusComment.getState() == QiscusComment.STATE_SENDING) {
                            qiscusComment.setState(QiscusComment.STATE_FAILED);
                            Qiscus.getDataStore().addOrUpdate(qiscusComment);
                        } else if (qiscusComment.getState() != QiscusComment.STATE_FAILED
                                && qiscusComment.getState() != QiscusComment.STATE_READ) {
                            if (qiscusComment.getId() > lastDeliveredCommentId) {
                                qiscusComment.setState(QiscusComment.STATE_ON_QISCUS);
                            } else if (qiscusComment.getId() > lastReadCommentId) {
                                qiscusComment.setState(QiscusComment.STATE_DELIVERED);
                            } else {
                                qiscusComment.setState(QiscusComment.STATE_READ);
                            }
                            Qiscus.getDataStore().addOrUpdate(qiscusComment);
                        }
                    }
                })
                .flatMap(comments -> isValidComments(comments) ?
                        Observable.from(comments).toSortedList(commentComparator) :
                        getCommentsFromNetwork(0).map(comments1 -> {
                            for (QiscusComment localComment : comments) {
                                if (localComment.getState() <= QiscusComment.STATE_SENDING) {
                                    comments1.add(localComment);
                                }
                            }
                            return comments1;
                        }))
                .subscribe(comments -> {
                    if (view != null) {
                        if (!comments.isEmpty()) {
                            QiscusComment lastComment = comments.get(0);
                            QiscusPusherApi.getInstance().setUserRead(room.getId(),
                                    currentTopicId,
                                    lastComment.getId(),
                                    lastComment.getUniqueId());
                        }
=======
        getCommentsFromNetwork(0)
                .startWith(Qiscus.getDataStore().getObservableComments(currentTopicId, count))
                .subscribeOn(Schedulers.io())
                .observeOn(AndroidSchedulers.mainThread())
                .compose(bindToLifecycle())
                .subscribe(comments -> {
                    if (view != null) {
>>>>>>> 4c6cd2d3
                        view.showComments(comments);
                        view.dismissLoading();
                    }
                }, throwable -> {
                    throwable.printStackTrace();
                    if (view != null) {
                        view.showError("Failed to load comments!");
                        view.dismissLoading();
                    }
                });
    }

<<<<<<< HEAD
    private List<QiscusComment> cleanFailedComments(List<QiscusComment> qiscusComments) {
        List<QiscusComment> comments = new ArrayList<>();
        for (QiscusComment qiscusComment : qiscusComments) {
            if (qiscusComment.getId() != -1) {
                comments.add(qiscusComment);
            }
        }
        return comments;
    }

    private boolean isValidComments(List<QiscusComment> qiscusComments) {
        qiscusComments = cleanFailedComments(qiscusComments);
        boolean containsLastValidComment = room.getLastCommentId() == -1;
        int size = qiscusComments.size();

        if (size == 1) {
            return qiscusComments.get(0).getId() == room.getLastCommentId();
        }

        if (size > 0 && size < 20 && qiscusComments.get(size - 1).getCommentBeforeId() != 0) {
            return false;
        }

        for (int i = 0; i < size - 1; i++) {
            if (qiscusComments.get(i).getId() == -1 || qiscusComments.get(i + 1).getId() == -1) {
                return true;
            }

            if (!containsLastValidComment && qiscusComments.get(i).getId() == room.getLastCommentId()) {
                containsLastValidComment = true;
            }

            if (qiscusComments.get(i).getCommentBeforeId() != qiscusComments.get(i + 1).getId()) {
                return false;
            }
        }
        return containsLastValidComment;
    }

=======
>>>>>>> 4c6cd2d3
    private boolean isValidOlderComments(List<QiscusComment> qiscusComments, QiscusComment lastQiscusComment) {
        if (qiscusComments.isEmpty()) return false;

        qiscusComments = cleanFailedComments(qiscusComments);
        boolean containsLastValidComment = qiscusComments.size() <= 0 || lastQiscusComment.getId() == -1;
        int size = qiscusComments.size();

        if (size == 1) {
            return qiscusComments.get(0).getCommentBeforeId() == 0;
        }

        for (int i = 0; i < size - 1; i++) {
            if (!containsLastValidComment && qiscusComments.get(i).getId() == lastQiscusComment.getCommentBeforeId()) {
                containsLastValidComment = true;
            }

            if (qiscusComments.get(i).getCommentBeforeId() != qiscusComments.get(i + 1).getId()) {
                return false;
            }
        }
        return containsLastValidComment;
    }

    public void loadOlderCommentThan(QiscusComment qiscusComment) {
        view.showLoadMoreLoading();
        Qiscus.getDataStore().getObservableOlderCommentsThan(qiscusComment, currentTopicId, 40)
                .subscribeOn(Schedulers.io())
                .observeOn(AndroidSchedulers.mainThread())
                .compose(bindToLifecycle())
                .flatMap(Observable::from)
                .filter(qiscusComment1 -> qiscusComment.getId() == -1 || qiscusComment1.getId() < qiscusComment.getId())
                .toSortedList(commentComparator)
                .map(comments -> {
                    if (comments.size() >= 20) {
                        return comments.subList(0, 20);
                    }
                    return comments;
                })
                .doOnNext(comments -> {
                    for (QiscusComment comment : comments) {
                        if (qiscusComment.getState() == QiscusComment.STATE_SENDING) {
                            qiscusComment.setState(QiscusComment.STATE_FAILED);
                            Qiscus.getDataStore().addOrUpdate(qiscusComment);
                        } else if (qiscusComment.getState() != QiscusComment.STATE_FAILED
                                && qiscusComment.getState() != QiscusComment.STATE_READ) {
                            if (comment.getId() > lastDeliveredCommentId) {
                                comment.setState(QiscusComment.STATE_ON_QISCUS);
                            } else if (comment.getId() > lastReadCommentId) {
                                comment.setState(QiscusComment.STATE_DELIVERED);
                            } else {
                                comment.setState(QiscusComment.STATE_READ);
                            }
                            Qiscus.getDataStore().addOrUpdate(comment);
                        }
                    }
                })
                .flatMap(comments -> isValidOlderComments(comments, qiscusComment) ?
                        Observable.from(comments).toSortedList(commentComparator) :
                        getCommentsFromNetwork(qiscusComment.getId()).map(comments1 -> {
                            for (QiscusComment localComment : comments) {
                                if (localComment.getState() <= QiscusComment.STATE_SENDING) {
                                    comments1.add(localComment);
                                }
                            }
                            return comments1;
                        }))
                .subscribe(comments -> {
                    if (view != null) {
                        view.onLoadMore(comments);
                        view.dismissLoading();
                    }
                }, throwable -> {
                    throwable.printStackTrace();
                    if (view != null) {
                        view.showError("Failed to load comments!");
                        view.dismissLoading();
                    }
                });
    }

    private void listenRoomEvent() {
        QiscusPusherApi.getInstance().listenRoom(room);
    }

    @Subscribe
    public void onRoomEvent(QiscusChatRoomEvent event) {
        if (event.getTopicId() == currentTopicId) {
            switch (event.getEvent()) {
                case TYPING:
                    view.onUserTyping(event.getUser(), event.isTyping());
                    break;
                case DELIVERED:
                    QiscusComment deliveredComment = Qiscus.getDataStore()
                            .getComment(event.getCommentId(), event.getCommentUniqueId());
                    if (deliveredComment != null) {
                        deliveredComment.setId(event.getCommentId());
                        updateCommentState(deliveredComment, QiscusComment.STATE_DELIVERED);
                        updateLastDeliveredComment(deliveredComment);
                    } else {
                        lastDeliveredCommentId = event.getCommentId();
                        view.updateLastDeliveredComment(lastDeliveredCommentId);
                    }
                    break;
                case READ:
                    QiscusComment readComment = Qiscus.getDataStore()
                            .getComment(event.getCommentId(), String.valueOf(event.getCommentId()));
                    if (readComment != null) {
                        readComment.setId(event.getCommentId());
                        updateCommentState(readComment, QiscusComment.STATE_READ);
                        updateLastReadComment(readComment);
                    } else {
                        lastReadCommentId = event.getCommentId();
                        lastDeliveredCommentId = lastReadCommentId;
                        view.updateLastReadComment(lastReadCommentId);
                    }
                    break;
            }
        }
    }

    private void updateCommentState(QiscusComment qiscusComment, int state) {
        if (qiscusComment != null && qiscusComment.getState() < state) {
            qiscusComment.setState(state);
            Qiscus.getDataStore().addOrUpdate(qiscusComment);
            view.refreshComment(qiscusComment);
        }
    }

    private void updateLastReadComment(QiscusComment qiscusComment) {
        if (qiscusComment != null && qiscusComment.getId() > lastReadCommentId) {
            lastReadCommentId = qiscusComment.getId();
            lastDeliveredCommentId = lastReadCommentId;
            view.updateLastReadComment(lastReadCommentId);
        }
    }

    private void updateLastDeliveredComment(QiscusComment qiscusComment) {
        if (qiscusComment != null && qiscusComment.getId() > lastDeliveredCommentId) {
            lastDeliveredCommentId = qiscusComment.getId();
            view.updateLastDeliveredComment(lastDeliveredCommentId);
        }
    }

    @Subscribe
    public void onCommentReceivedEvent(QiscusCommentReceivedEvent event) {
        if (event.getQiscusComment().getTopicId() == currentTopicId) {
            onGotNewComment(event.getQiscusComment());
        }
    }

    private void onGotNewComment(QiscusComment qiscusComment) {
        if (qiscusComment.getSenderEmail().equalsIgnoreCase(qiscusAccount.getEmail())) {
            commentSuccess(qiscusComment);
        } else {
            updateLastReadComment(qiscusComment);
            qiscusComment.setState(QiscusComment.STATE_READ);
            Qiscus.getDataStore().addOrUpdate(qiscusComment);
        }

        if (qiscusComment.isAttachment()) {
            if (QiscusFileUtil.isContains(qiscusComment.getTopicId(), qiscusComment.getAttachmentName())) {
                Qiscus.getDataStore()
                        .addOrUpdateLocalPath(qiscusComment.getTopicId(), qiscusComment.getId(),
                                QiscusFileUtil.generateFilePath(qiscusComment.getAttachmentName(),
                                        qiscusComment.getTopicId()));
            }
        }

        if (qiscusComment.getTopicId() == currentTopicId) {
            if (!qiscusComment.getSenderEmail().equalsIgnoreCase(qiscusAccount.getEmail())) {
                QiscusPusherApi.getInstance().setUserRead(room.getId(),
                        currentTopicId,
                        qiscusComment.getId(),
                        qiscusComment.getUniqueId());
            }
            view.onNewComment(qiscusComment);
        }
    }

    public void downloadFile(final QiscusComment qiscusComment) {
        if (qiscusComment.isDownloading()) {
            return;
        }

        File file = Qiscus.getDataStore().getLocalPath(qiscusComment.getId());
        if (file == null) {
            qiscusComment.setDownloading(true);
            QiscusApi.getInstance()
                    .downloadFile(qiscusComment.getTopicId(), qiscusComment.getAttachmentUri().toString(), qiscusComment.getAttachmentName(),
                            percentage -> qiscusComment.setProgress((int) percentage))
                    .subscribeOn(Schedulers.io())
                    .observeOn(AndroidSchedulers.mainThread())
                    .compose(bindToLifecycle())
                    .doOnNext(file1 -> {
                        if (QiscusImageUtil.isImage(file1)) {
                            QiscusImageUtil.addImageToGallery(file1);
                        }
                    })
                    .subscribe(file1 -> {
                        qiscusComment.setDownloading(false);
                        Qiscus.getDataStore().addOrUpdateLocalPath(qiscusComment.getTopicId(), qiscusComment.getId(),
                                file1.getAbsolutePath());
                        view.refreshComment(qiscusComment);
                        if (qiscusComment.getType() == QiscusComment.Type.AUDIO) {
                            qiscusComment.playAudio();
                        } else if (qiscusComment.getType() == QiscusComment.Type.FILE) {
                            view.onFileDownloaded(file1, MimeTypeMap.getSingleton().getMimeTypeFromExtension(qiscusComment.getExtension()));
                        }
                    }, throwable -> {
                        throwable.printStackTrace();
                        qiscusComment.setDownloading(false);
                        view.showError("Failed to download file!");
                    });
        } else {
            if (qiscusComment.getType() == QiscusComment.Type.AUDIO) {
                qiscusComment.playAudio();
            } else {
                view.onFileDownloaded(file, MimeTypeMap.getSingleton().getMimeTypeFromExtension(qiscusComment.getExtension()));
            }
        }
    }

    @Override
    public void detachView() {
        super.detachView();
<<<<<<< HEAD
        QiscusPusherApi.getInstance().unListenRoom(room);
=======
        if (subscription != null) {
            subscription.unsubscribe();
        }
        subscription = null;
>>>>>>> 4c6cd2d3
        room = null;
        EventBus.getDefault().unregister(this);
    }

    public interface View extends QiscusPresenter.View {

        void showLoadMoreLoading();

        void showComments(List<QiscusComment> qiscusComments);

        void onLoadMore(List<QiscusComment> qiscusComments);

        void onSendingComment(QiscusComment qiscusComment);

        void onSuccessSendComment(QiscusComment qiscusComment);

        void onFailedSendComment(QiscusComment qiscusComment);

        void onNewComment(QiscusComment qiscusComment);

        void onCommentDeleted(QiscusComment qiscusComment);

        void refreshComment(QiscusComment qiscusComment);

        void updateLastDeliveredComment(int lastDeliveredCommentId);

        void updateLastReadComment(int lastReadCommentId);

        void onFileDownloaded(File file, String mimeType);

        void onUserTyping(String user, boolean typing);
    }
}<|MERGE_RESOLUTION|>--- conflicted
+++ resolved
@@ -248,10 +248,8 @@
                 .toSortedList(commentComparator);
     }
 
-    public void loadComments(int count) {
-        view.showLoading();
-<<<<<<< HEAD
-        Qiscus.getDataStore().getObservableComments(currentTopicId, 2 * count)
+    private Observable<List<QiscusComment>> getLocalComments(int count) {
+        return Qiscus.getDataStore().getObservableComments(currentTopicId, 2 * count)
                 .subscribeOn(Schedulers.io())
                 .observeOn(AndroidSchedulers.mainThread())
                 .compose(bindToLifecycle())
@@ -280,17 +278,16 @@
                             Qiscus.getDataStore().addOrUpdate(qiscusComment);
                         }
                     }
-                })
-                .flatMap(comments -> isValidComments(comments) ?
-                        Observable.from(comments).toSortedList(commentComparator) :
-                        getCommentsFromNetwork(0).map(comments1 -> {
-                            for (QiscusComment localComment : comments) {
-                                if (localComment.getState() <= QiscusComment.STATE_SENDING) {
-                                    comments1.add(localComment);
-                                }
-                            }
-                            return comments1;
-                        }))
+                });
+    }
+
+    public void loadComments(int count) {
+        view.showLoading();
+        getCommentsFromNetwork(0)
+                .startWith(getLocalComments(count))
+                .subscribeOn(Schedulers.io())
+                .observeOn(AndroidSchedulers.mainThread())
+                .compose(bindToLifecycle())
                 .subscribe(comments -> {
                     if (view != null) {
                         if (!comments.isEmpty()) {
@@ -300,15 +297,6 @@
                                     lastComment.getId(),
                                     lastComment.getUniqueId());
                         }
-=======
-        getCommentsFromNetwork(0)
-                .startWith(Qiscus.getDataStore().getObservableComments(currentTopicId, count))
-                .subscribeOn(Schedulers.io())
-                .observeOn(AndroidSchedulers.mainThread())
-                .compose(bindToLifecycle())
-                .subscribe(comments -> {
-                    if (view != null) {
->>>>>>> 4c6cd2d3
                         view.showComments(comments);
                         view.dismissLoading();
                     }
@@ -321,7 +309,6 @@
                 });
     }
 
-<<<<<<< HEAD
     private List<QiscusComment> cleanFailedComments(List<QiscusComment> qiscusComments) {
         List<QiscusComment> comments = new ArrayList<>();
         for (QiscusComment qiscusComment : qiscusComments) {
@@ -332,37 +319,6 @@
         return comments;
     }
 
-    private boolean isValidComments(List<QiscusComment> qiscusComments) {
-        qiscusComments = cleanFailedComments(qiscusComments);
-        boolean containsLastValidComment = room.getLastCommentId() == -1;
-        int size = qiscusComments.size();
-
-        if (size == 1) {
-            return qiscusComments.get(0).getId() == room.getLastCommentId();
-        }
-
-        if (size > 0 && size < 20 && qiscusComments.get(size - 1).getCommentBeforeId() != 0) {
-            return false;
-        }
-
-        for (int i = 0; i < size - 1; i++) {
-            if (qiscusComments.get(i).getId() == -1 || qiscusComments.get(i + 1).getId() == -1) {
-                return true;
-            }
-
-            if (!containsLastValidComment && qiscusComments.get(i).getId() == room.getLastCommentId()) {
-                containsLastValidComment = true;
-            }
-
-            if (qiscusComments.get(i).getCommentBeforeId() != qiscusComments.get(i + 1).getId()) {
-                return false;
-            }
-        }
-        return containsLastValidComment;
-    }
-
-=======
->>>>>>> 4c6cd2d3
     private boolean isValidOlderComments(List<QiscusComment> qiscusComments, QiscusComment lastQiscusComment) {
         if (qiscusComments.isEmpty()) return false;
 
@@ -588,14 +544,7 @@
     @Override
     public void detachView() {
         super.detachView();
-<<<<<<< HEAD
         QiscusPusherApi.getInstance().unListenRoom(room);
-=======
-        if (subscription != null) {
-            subscription.unsubscribe();
-        }
-        subscription = null;
->>>>>>> 4c6cd2d3
         room = null;
         EventBus.getDefault().unregister(this);
     }
