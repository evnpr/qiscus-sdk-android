--- conflicted
+++ resolved
@@ -32,33 +32,24 @@
 import com.qiscus.sdk.R;
 import com.qiscus.sdk.data.model.QiscusChatConfig;
 import com.qiscus.sdk.data.model.QiscusChatRoom;
+import com.qiscus.sdk.data.model.QiscusRoomMember;
 import com.qiscus.sdk.presenter.QiscusUserStatusPresenter;
 import com.qiscus.sdk.ui.fragment.QiscusChatFragment;
 import com.trello.rxlifecycle.components.support.RxAppCompatActivity;
 
-<<<<<<< HEAD
 import java.util.Date;
 
 public class QiscusChatActivity extends RxAppCompatActivity implements QiscusUserStatusPresenter.View,
         QiscusChatFragment.UserTypingListener {
-    private static final String CHAT_ROOM_DATA = "chat_room_data";
-=======
-public class QiscusChatActivity extends RxAppCompatActivity {
     protected static final String CHAT_ROOM_DATA = "chat_room_data";
->>>>>>> 32d9ae0b
 
     protected Toolbar toolbar;
     protected TextView tvTitle;
     protected TextView tvSubtitle;
 
-<<<<<<< HEAD
-    private QiscusChatConfig chatConfig;
-    private QiscusChatRoom qiscusChatRoom;
-    private QiscusUserStatusPresenter userStatusPresenter;
-=======
     protected QiscusChatConfig chatConfig;
     protected QiscusChatRoom qiscusChatRoom;
->>>>>>> 32d9ae0b
+    private QiscusUserStatusPresenter userStatusPresenter;
 
     public static Intent generateIntent(Context context, QiscusChatRoom qiscusChatRoom) {
         Intent intent = new Intent(context, QiscusChatActivity.class);
@@ -88,9 +79,9 @@
 
     protected void onViewReady(Bundle savedInstanceState) {
         resolveChatRoom(savedInstanceState);
-        for (String user : qiscusChatRoom.getMember()) {
-            if (!user.equals(Qiscus.getQiscusAccount().getEmail())) {
-                userStatusPresenter.listenUser(user);
+        for (QiscusRoomMember member : qiscusChatRoom.getMember()) {
+            if (!member.getEmail().equals(Qiscus.getQiscusAccount().getEmail())) {
+                userStatusPresenter.listenUser(member.getEmail());
             }
         }
 
