/*
 * Copyright (c) 2016 Qiscus.
 *
 * Licensed under the Apache License, Version 2.0 (the "License");
 * you may not use this file except in compliance with the License.
 * You may obtain a copy of the License at
 *
 *    http://www.apache.org/licenses/LICENSE-2.0
 *
 * Unless required by applicable law or agreed to in writing, software
 * distributed under the License is distributed on an "AS IS" BASIS,
 * WITHOUT WARRANTIES OR CONDITIONS OF ANY KIND, either express or implied.
 * See the License for the specific language governing permissions and
 * limitations under the License.
 */

package com.qiscus.sdk.ui;

import android.content.Context;
import android.content.Intent;
import android.os.Bundle;
import android.support.v4.content.ContextCompat;
import android.support.v7.widget.Toolbar;
<<<<<<< HEAD
import android.text.format.DateUtils;
import android.view.Menu;
import android.view.MenuItem;
=======
>>>>>>> f9757848
import android.view.View;
import android.widget.TextView;

import com.qiscus.sdk.R;
import com.qiscus.sdk.data.model.QiscusChatRoom;
<<<<<<< HEAD
import com.qiscus.sdk.data.model.QiscusComment;
import com.qiscus.sdk.data.model.QiscusRoomMember;
import com.qiscus.sdk.presenter.QiscusUserStatusPresenter;
import com.qiscus.sdk.ui.fragment.QiscusBaseChatFragment;
import com.qiscus.sdk.ui.fragment.QiscusChatFragment;
import com.trello.rxlifecycle.components.support.RxAppCompatActivity;

import java.util.Date;
import java.util.List;

public class QiscusChatActivity extends RxAppCompatActivity implements QiscusUserStatusPresenter.View,
        QiscusChatFragment.UserTypingListener, QiscusBaseChatFragment.CommentSelectedListener, ActionMode.Callback {
    protected static final String CHAT_ROOM_DATA = "chat_room_data";
=======
import com.qiscus.sdk.ui.fragment.QiscusBaseChatFragment;
import com.qiscus.sdk.ui.fragment.QiscusChatFragment;
>>>>>>> f9757848

public class QiscusChatActivity extends QiscusBaseChatActivity {
    protected Toolbar toolbar;
    protected TextView tvTitle;
    protected TextView tvSubtitle;

<<<<<<< HEAD
    protected QiscusChatConfig chatConfig;
    protected QiscusChatRoom qiscusChatRoom;
    private QiscusUserStatusPresenter userStatusPresenter;
    private ActionMode actionMode;

=======
>>>>>>> f9757848
    public static Intent generateIntent(Context context, QiscusChatRoom qiscusChatRoom) {
        Intent intent = new Intent(context, QiscusChatActivity.class);
        intent.putExtra(CHAT_ROOM_DATA, qiscusChatRoom);
        return intent;
    }

    @Override
    protected int getResourceLayout() {
        return R.layout.activity_qiscus_chat;
    }

    @Override
    protected void onLoadView() {
        toolbar = (Toolbar) findViewById(R.id.toolbar);
        tvTitle = (TextView) findViewById(R.id.tv_title);
        tvSubtitle = (TextView) findViewById(R.id.tv_subtitle);
        setSupportActionBar(toolbar);
<<<<<<< HEAD

        userStatusPresenter = new QiscusUserStatusPresenter(this);

        onViewReady(savedInstanceState);
    }

    protected void onViewReady(Bundle savedInstanceState) {
        resolveChatRoom(savedInstanceState);
        for (QiscusRoomMember member : qiscusChatRoom.getMember()) {
            if (!member.getEmail().equals(Qiscus.getQiscusAccount().getEmail())) {
                userStatusPresenter.listenUser(member.getEmail());
            }
        }

        applyChatConfig();

        tvTitle.setText(qiscusChatRoom.getName());
        tvSubtitle.setText(qiscusChatRoom.getSubtitle());
        tvSubtitle.setVisibility(qiscusChatRoom.getSubtitle().isEmpty() ? View.GONE : View.VISIBLE);

        if (savedInstanceState == null) {
            getSupportFragmentManager().beginTransaction()
                    .replace(R.id.fragment_container, QiscusChatFragment.newInstance(qiscusChatRoom), QiscusChatFragment.class.getName())
                    .commit();
        }
    }

    private void applyChatConfig() {
=======
    }

    @Override
    protected void applyChatConfig() {
>>>>>>> f9757848
        toolbar.setBackgroundResource(chatConfig.getAppBarColor());
        tvTitle.setTextColor(ContextCompat.getColor(this, chatConfig.getTitleColor()));
        tvSubtitle.setTextColor(ContextCompat.getColor(this, chatConfig.getSubtitleColor()));
    }

    @Override
<<<<<<< HEAD
    protected void onPause() {
        super.onPause();
        QiscusCacheManager.getInstance().setLastChatActivity(false, qiscusChatRoom.getId());
    }

    @Override
    protected void onSaveInstanceState(Bundle outState) {
        super.onSaveInstanceState(outState);
        outState.putParcelable(CHAT_ROOM_DATA, qiscusChatRoom);
    }

    @Override
    public void onUserStatusChanged(String user, boolean online, Date lastActive) {
        if (qiscusChatRoom.getSubtitle().isEmpty()) {
            String last = DateUtils.getRelativeTimeSpanString(lastActive.getTime(),
                    System.currentTimeMillis(), DateUtils.SECOND_IN_MILLIS).toString();
            tvSubtitle.setText(online ? "Online" : "Last seen " + last);
            tvSubtitle.setVisibility(View.VISIBLE);
        }
    }

    @Override
    public void onUserTyping(String user, boolean typing) {
        if (qiscusChatRoom.getSubtitle().isEmpty()) {
            tvSubtitle.setText(typing ? "Typing..." : "Online");
            tvSubtitle.setVisibility(View.VISIBLE);
        }
    }

    @Override
    public void showError(String errorMessage) {

    }

    @Override
    public void showLoading() {

    }

    @Override
    public void dismissLoading() {

    }

    @Override
    protected void onStop() {
        super.onStop();
        QiscusCacheManager.getInstance().setLastChatActivity(false, 0);
    }

    @Override
    protected void onDestroy() {
        super.onDestroy();
        userStatusPresenter.detachView();
    }

    public void onCommentSelected(List<QiscusComment> selectedComments) {
        boolean hasCheckedItems = selectedComments.size() > 0;
        if (hasCheckedItems && actionMode == null) {
            actionMode = startSupportActionMode(this);
        } else if (!hasCheckedItems && actionMode != null) {
            actionMode.finish();
        }

        if (actionMode != null) {
            actionMode.setTitle(selectedComments.size() + " selected");
        }
    }

    @Override
    public boolean onCreateActionMode(ActionMode mode, Menu menu) {
        mode.getMenuInflater().inflate(R.menu.comment_action, menu);
        return true;
    }

    @Override
    public boolean onPrepareActionMode(ActionMode mode, Menu menu) {
        if (Build.VERSION.SDK_INT < 11) {
            MenuItemCompat.setShowAsAction(menu.findItem(R.id.action_copy), MenuItemCompat.SHOW_AS_ACTION_NEVER);
            MenuItemCompat.setShowAsAction(menu.findItem(R.id.action_share), MenuItemCompat.SHOW_AS_ACTION_NEVER);
        } else {
            menu.findItem(R.id.action_copy).setShowAsAction(MenuItem.SHOW_AS_ACTION_ALWAYS);
            menu.findItem(R.id.action_share).setShowAsAction(MenuItem.SHOW_AS_ACTION_ALWAYS);
        }

        return true;
    }

    @Override
    public boolean onActionItemClicked(ActionMode mode, MenuItem item) {
        QiscusChatFragment fragment = (QiscusChatFragment) getSupportFragmentManager()
                .findFragmentByTag(QiscusChatFragment.class.getName());
        if (fragment == null) {
            mode.finish();
            return false;
        }

        List<QiscusComment> selectedComments = fragment.getSelectedComments();
        int i = item.getItemId();
        String text = "";
        for (QiscusComment qiscusComment : selectedComments) {
            text += qiscusComment.getSender() + ": ";
            text += qiscusComment.isAttachment() ? qiscusComment.getAttachmentName() : qiscusComment.getMessage();
            text += "\n";
        }

        if (i == R.id.action_copy) {
            ClipboardManager clipboard = (ClipboardManager) getSystemService(Context.CLIPBOARD_SERVICE);
            ClipData clip = ClipData.newPlainText(getString(R.string.chat_activity_label_clipboard), text);
            clipboard.setPrimaryClip(clip);
            Toast.makeText(this, selectedComments.size() + " messages copied!", Toast.LENGTH_SHORT).show();
            mode.finish();
        } else if (i == R.id.action_share) {
            Intent intent = new Intent(Intent.ACTION_SEND);
            intent.setType("text/plain");
            intent.putExtra(Intent.EXTRA_SUBJECT, "Messages");
            intent.putExtra(Intent.EXTRA_TEXT, text);
            startActivity(Intent.createChooser(intent, "Share"));
            mode.finish();
        }
        return false;
=======
    protected void onViewReady(Bundle savedInstanceState) {
        super.onViewReady(savedInstanceState);
        tvTitle.setText(qiscusChatRoom.getName());
        tvSubtitle.setText(qiscusChatRoom.getSubtitle());
        tvSubtitle.setVisibility(qiscusChatRoom.getSubtitle().isEmpty() ? View.GONE : View.VISIBLE);
>>>>>>> f9757848
    }

    @Override
    protected QiscusBaseChatFragment onCreateChatFragment() {
        return QiscusChatFragment.newInstance(qiscusChatRoom);
    }
}<|MERGE_RESOLUTION|>--- conflicted
+++ resolved
@@ -21,49 +21,22 @@
 import android.os.Bundle;
 import android.support.v4.content.ContextCompat;
 import android.support.v7.widget.Toolbar;
-<<<<<<< HEAD
 import android.text.format.DateUtils;
-import android.view.Menu;
-import android.view.MenuItem;
-=======
->>>>>>> f9757848
 import android.view.View;
 import android.widget.TextView;
 
 import com.qiscus.sdk.R;
 import com.qiscus.sdk.data.model.QiscusChatRoom;
-<<<<<<< HEAD
-import com.qiscus.sdk.data.model.QiscusComment;
-import com.qiscus.sdk.data.model.QiscusRoomMember;
-import com.qiscus.sdk.presenter.QiscusUserStatusPresenter;
 import com.qiscus.sdk.ui.fragment.QiscusBaseChatFragment;
 import com.qiscus.sdk.ui.fragment.QiscusChatFragment;
-import com.trello.rxlifecycle.components.support.RxAppCompatActivity;
 
 import java.util.Date;
-import java.util.List;
-
-public class QiscusChatActivity extends RxAppCompatActivity implements QiscusUserStatusPresenter.View,
-        QiscusChatFragment.UserTypingListener, QiscusBaseChatFragment.CommentSelectedListener, ActionMode.Callback {
-    protected static final String CHAT_ROOM_DATA = "chat_room_data";
-=======
-import com.qiscus.sdk.ui.fragment.QiscusBaseChatFragment;
-import com.qiscus.sdk.ui.fragment.QiscusChatFragment;
->>>>>>> f9757848
 
 public class QiscusChatActivity extends QiscusBaseChatActivity {
     protected Toolbar toolbar;
     protected TextView tvTitle;
     protected TextView tvSubtitle;
 
-<<<<<<< HEAD
-    protected QiscusChatConfig chatConfig;
-    protected QiscusChatRoom qiscusChatRoom;
-    private QiscusUserStatusPresenter userStatusPresenter;
-    private ActionMode actionMode;
-
-=======
->>>>>>> f9757848
     public static Intent generateIntent(Context context, QiscusChatRoom qiscusChatRoom) {
         Intent intent = new Intent(context, QiscusChatActivity.class);
         intent.putExtra(CHAT_ROOM_DATA, qiscusChatRoom);
@@ -81,57 +54,34 @@
         tvTitle = (TextView) findViewById(R.id.tv_title);
         tvSubtitle = (TextView) findViewById(R.id.tv_subtitle);
         setSupportActionBar(toolbar);
-<<<<<<< HEAD
-
-        userStatusPresenter = new QiscusUserStatusPresenter(this);
-
-        onViewReady(savedInstanceState);
-    }
-
-    protected void onViewReady(Bundle savedInstanceState) {
-        resolveChatRoom(savedInstanceState);
-        for (QiscusRoomMember member : qiscusChatRoom.getMember()) {
-            if (!member.getEmail().equals(Qiscus.getQiscusAccount().getEmail())) {
-                userStatusPresenter.listenUser(member.getEmail());
-            }
-        }
-
-        applyChatConfig();
-
-        tvTitle.setText(qiscusChatRoom.getName());
-        tvSubtitle.setText(qiscusChatRoom.getSubtitle());
-        tvSubtitle.setVisibility(qiscusChatRoom.getSubtitle().isEmpty() ? View.GONE : View.VISIBLE);
-
-        if (savedInstanceState == null) {
-            getSupportFragmentManager().beginTransaction()
-                    .replace(R.id.fragment_container, QiscusChatFragment.newInstance(qiscusChatRoom), QiscusChatFragment.class.getName())
-                    .commit();
-        }
-    }
-
-    private void applyChatConfig() {
-=======
     }
 
     @Override
     protected void applyChatConfig() {
->>>>>>> f9757848
         toolbar.setBackgroundResource(chatConfig.getAppBarColor());
         tvTitle.setTextColor(ContextCompat.getColor(this, chatConfig.getTitleColor()));
         tvSubtitle.setTextColor(ContextCompat.getColor(this, chatConfig.getSubtitleColor()));
     }
 
     @Override
-<<<<<<< HEAD
-    protected void onPause() {
-        super.onPause();
-        QiscusCacheManager.getInstance().setLastChatActivity(false, qiscusChatRoom.getId());
+    protected void onViewReady(Bundle savedInstanceState) {
+        super.onViewReady(savedInstanceState);
+        tvTitle.setText(qiscusChatRoom.getName());
+        tvSubtitle.setText(qiscusChatRoom.getSubtitle());
+        tvSubtitle.setVisibility(qiscusChatRoom.getSubtitle().isEmpty() ? View.GONE : View.VISIBLE);
     }
 
     @Override
-    protected void onSaveInstanceState(Bundle outState) {
-        super.onSaveInstanceState(outState);
-        outState.putParcelable(CHAT_ROOM_DATA, qiscusChatRoom);
+    protected QiscusBaseChatFragment onCreateChatFragment() {
+        return QiscusChatFragment.newInstance(qiscusChatRoom);
+    }
+
+    @Override
+    public void onUserTyping(String user, boolean typing) {
+        if (qiscusChatRoom.getSubtitle().isEmpty()) {
+            tvSubtitle.setText(typing ? "Typing..." : "Online");
+            tvSubtitle.setVisibility(View.VISIBLE);
+        }
     }
 
     @Override
@@ -143,118 +93,4 @@
             tvSubtitle.setVisibility(View.VISIBLE);
         }
     }
-
-    @Override
-    public void onUserTyping(String user, boolean typing) {
-        if (qiscusChatRoom.getSubtitle().isEmpty()) {
-            tvSubtitle.setText(typing ? "Typing..." : "Online");
-            tvSubtitle.setVisibility(View.VISIBLE);
-        }
-    }
-
-    @Override
-    public void showError(String errorMessage) {
-
-    }
-
-    @Override
-    public void showLoading() {
-
-    }
-
-    @Override
-    public void dismissLoading() {
-
-    }
-
-    @Override
-    protected void onStop() {
-        super.onStop();
-        QiscusCacheManager.getInstance().setLastChatActivity(false, 0);
-    }
-
-    @Override
-    protected void onDestroy() {
-        super.onDestroy();
-        userStatusPresenter.detachView();
-    }
-
-    public void onCommentSelected(List<QiscusComment> selectedComments) {
-        boolean hasCheckedItems = selectedComments.size() > 0;
-        if (hasCheckedItems && actionMode == null) {
-            actionMode = startSupportActionMode(this);
-        } else if (!hasCheckedItems && actionMode != null) {
-            actionMode.finish();
-        }
-
-        if (actionMode != null) {
-            actionMode.setTitle(selectedComments.size() + " selected");
-        }
-    }
-
-    @Override
-    public boolean onCreateActionMode(ActionMode mode, Menu menu) {
-        mode.getMenuInflater().inflate(R.menu.comment_action, menu);
-        return true;
-    }
-
-    @Override
-    public boolean onPrepareActionMode(ActionMode mode, Menu menu) {
-        if (Build.VERSION.SDK_INT < 11) {
-            MenuItemCompat.setShowAsAction(menu.findItem(R.id.action_copy), MenuItemCompat.SHOW_AS_ACTION_NEVER);
-            MenuItemCompat.setShowAsAction(menu.findItem(R.id.action_share), MenuItemCompat.SHOW_AS_ACTION_NEVER);
-        } else {
-            menu.findItem(R.id.action_copy).setShowAsAction(MenuItem.SHOW_AS_ACTION_ALWAYS);
-            menu.findItem(R.id.action_share).setShowAsAction(MenuItem.SHOW_AS_ACTION_ALWAYS);
-        }
-
-        return true;
-    }
-
-    @Override
-    public boolean onActionItemClicked(ActionMode mode, MenuItem item) {
-        QiscusChatFragment fragment = (QiscusChatFragment) getSupportFragmentManager()
-                .findFragmentByTag(QiscusChatFragment.class.getName());
-        if (fragment == null) {
-            mode.finish();
-            return false;
-        }
-
-        List<QiscusComment> selectedComments = fragment.getSelectedComments();
-        int i = item.getItemId();
-        String text = "";
-        for (QiscusComment qiscusComment : selectedComments) {
-            text += qiscusComment.getSender() + ": ";
-            text += qiscusComment.isAttachment() ? qiscusComment.getAttachmentName() : qiscusComment.getMessage();
-            text += "\n";
-        }
-
-        if (i == R.id.action_copy) {
-            ClipboardManager clipboard = (ClipboardManager) getSystemService(Context.CLIPBOARD_SERVICE);
-            ClipData clip = ClipData.newPlainText(getString(R.string.chat_activity_label_clipboard), text);
-            clipboard.setPrimaryClip(clip);
-            Toast.makeText(this, selectedComments.size() + " messages copied!", Toast.LENGTH_SHORT).show();
-            mode.finish();
-        } else if (i == R.id.action_share) {
-            Intent intent = new Intent(Intent.ACTION_SEND);
-            intent.setType("text/plain");
-            intent.putExtra(Intent.EXTRA_SUBJECT, "Messages");
-            intent.putExtra(Intent.EXTRA_TEXT, text);
-            startActivity(Intent.createChooser(intent, "Share"));
-            mode.finish();
-        }
-        return false;
-=======
-    protected void onViewReady(Bundle savedInstanceState) {
-        super.onViewReady(savedInstanceState);
-        tvTitle.setText(qiscusChatRoom.getName());
-        tvSubtitle.setText(qiscusChatRoom.getSubtitle());
-        tvSubtitle.setVisibility(qiscusChatRoom.getSubtitle().isEmpty() ? View.GONE : View.VISIBLE);
->>>>>>> f9757848
-    }
-
-    @Override
-    protected QiscusBaseChatFragment onCreateChatFragment() {
-        return QiscusChatFragment.newInstance(qiscusChatRoom);
-    }
 }