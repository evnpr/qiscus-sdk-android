--- conflicted
+++ resolved
@@ -23,6 +23,7 @@
 import android.support.v4.content.ContextCompat;
 import android.support.v7.widget.Toolbar;
 import android.text.format.DateUtils;
+import android.util.Log;
 import android.view.Window;
 import android.view.WindowManager;
 import android.widget.TextView;
@@ -35,14 +36,10 @@
 import com.qiscus.sdk.ui.fragment.QiscusChatFragment;
 import com.trello.rxlifecycle.components.support.RxAppCompatActivity;
 
-<<<<<<< HEAD
 import java.util.Date;
 
-public class QiscusChatActivity extends QiscusActivity implements QiscusUserStatusPresenter.View,
+public class QiscusChatActivity extends RxAppCompatActivity implements QiscusUserStatusPresenter.View,
         QiscusChatFragment.UserTypingListener {
-=======
-public class QiscusChatActivity extends RxAppCompatActivity {
->>>>>>> 64d7e50c
     private static final String CHAT_ROOM_DATA = "chat_room_data";
 
     protected Toolbar toolbar;
@@ -81,7 +78,7 @@
 
     protected void onViewReady(Bundle savedInstanceState) {
         resolveChatRoom(savedInstanceState);
-        for (String user : qiscusChatRoom.getUsers()) {
+        for (String user : qiscusChatRoom.getMember()) {
             if (!user.equals(Qiscus.getQiscusAccount().getEmail())) {
                 userStatusPresenter.listenUser(user);
             }
