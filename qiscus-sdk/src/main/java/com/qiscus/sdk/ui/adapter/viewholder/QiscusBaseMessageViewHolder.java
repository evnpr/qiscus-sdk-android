/*
 * Copyright (c) 2016 Qiscus.
 *
 * Licensed under the Apache License, Version 2.0 (the "License");
 * you may not use this file except in compliance with the License.
 * You may obtain a copy of the License at
 *
 *    http://www.apache.org/licenses/LICENSE-2.0
 *
 * Unless required by applicable law or agreed to in writing, software
 * distributed under the License is distributed on an "AS IS" BASIS,
 * WITHOUT WARRANTIES OR CONDITIONS OF ANY KIND, either express or implied.
 * See the License for the specific language governing permissions and
 * limitations under the License.
 */

package com.qiscus.sdk.ui.adapter.viewholder;

import android.graphics.PorterDuff;
import android.graphics.drawable.Drawable;
import android.support.annotation.NonNull;
import android.support.annotation.Nullable;
import android.support.v4.content.ContextCompat;
import android.support.v7.widget.RecyclerView;
import android.view.View;
import android.widget.ImageView;
import android.widget.TextView;

import com.bumptech.glide.Glide;
import com.qiscus.sdk.Qiscus;
import com.qiscus.sdk.R;
import com.qiscus.sdk.data.model.QiscusComment;
import com.qiscus.sdk.ui.adapter.OnItemClickListener;
import com.qiscus.sdk.ui.adapter.OnLongItemClickListener;

/**
 * Created on : August 18, 2016
 * Author     : zetbaitsu
 * Name       : Zetra
 * Email      : zetra@mail.ugm.ac.id
 * GitHub     : https://github.com/zetbaitsu
 * LinkedIn   : https://id.linkedin.com/in/zetbaitsu
 */
public abstract class QiscusBaseMessageViewHolder<Data extends QiscusComment> extends RecyclerView.ViewHolder implements
        View.OnClickListener, View.OnLongClickListener {

    @Nullable protected ImageView firstMessageBubbleIndicatorView;
    @NonNull protected View messageBubbleView;
    @Nullable protected TextView dateView;
    @Nullable protected TextView timeView;
    @Nullable protected ImageView messageStateIndicatorView;
    @Nullable protected ImageView avatarView;
    @Nullable protected TextView senderNameView;

    private OnItemClickListener itemClickListener;
    private OnLongItemClickListener longItemClickListener;

    protected boolean needToShowDate;
    protected boolean messageFromMe;
    protected boolean needToShowFirstMessageBubbleIndicator;
<<<<<<< HEAD
    protected int lastDeliveredCommentId;
    protected int lastReadCommentId;
=======
    protected boolean groupChat;
>>>>>>> 32d9ae0b

    protected Drawable rightBubbleDrawable;
    protected Drawable leftBubbleDrawable;
    protected int rightBubbleColor;
    protected int leftBubbleColor;
    protected int rightBubbleTextColor;
    protected int leftBubbleTextColor;
    protected int rightBubbleTimeColor;
    protected int leftBubbleTimeColor;
    protected int failedToSendMessageColor;
    protected int readIconColor;
    protected int dateColor;

    public QiscusBaseMessageViewHolder(View itemView, OnItemClickListener itemClickListener, OnLongItemClickListener longItemClickListener) {
        super(itemView);
        this.itemClickListener = itemClickListener;
        this.longItemClickListener = longItemClickListener;

        firstMessageBubbleIndicatorView = getFirstMessageBubbleIndicatorView(itemView);
        messageBubbleView = getMessageBubbleView(itemView);
        dateView = getDateView(itemView);
        timeView = getTimeView(itemView);
        messageStateIndicatorView = getMessageStateIndicatorView(itemView);
        avatarView = getAvatarView(itemView);
        senderNameView = getSenderNameView(itemView);

        messageBubbleView.setOnClickListener(this);
        messageBubbleView.setOnLongClickListener(this);
        loadChatConfig();
    }

    protected void loadChatConfig() {
        rightBubbleColor = ContextCompat.getColor(Qiscus.getApps(), Qiscus.getChatConfig().getRightBubbleColor());
        rightBubbleTextColor = ContextCompat.getColor(Qiscus.getApps(), Qiscus.getChatConfig().getRightBubbleTextColor());
        rightBubbleTimeColor = ContextCompat.getColor(Qiscus.getApps(), Qiscus.getChatConfig().getRightBubbleTimeColor());
        rightBubbleDrawable = ContextCompat.getDrawable(Qiscus.getApps(), R.drawable.qiscus_rounded_primary_light_chat_bg);
        rightBubbleDrawable.setColorFilter(rightBubbleColor, PorterDuff.Mode.SRC_ATOP);

        leftBubbleColor = ContextCompat.getColor(Qiscus.getApps(), Qiscus.getChatConfig().getLeftBubbleColor());
        leftBubbleTextColor = ContextCompat.getColor(Qiscus.getApps(), Qiscus.getChatConfig().getLeftBubbleTextColor());
        leftBubbleTimeColor = ContextCompat.getColor(Qiscus.getApps(), Qiscus.getChatConfig().getLeftBubbleTimeColor());
        leftBubbleDrawable = ContextCompat.getDrawable(Qiscus.getApps(), R.drawable.qiscus_rounded_primary_chat_bg);
        leftBubbleDrawable.setColorFilter(leftBubbleColor, PorterDuff.Mode.SRC_ATOP);

        failedToSendMessageColor = ContextCompat.getColor(Qiscus.getApps(), Qiscus.getChatConfig().getFailedToSendMessageColor());
        readIconColor = ContextCompat.getColor(Qiscus.getApps(), Qiscus.getChatConfig().getReadIconColor());
        dateColor = ContextCompat.getColor(Qiscus.getApps(), Qiscus.getChatConfig().getDateColor());
    }

    @Nullable
    protected abstract ImageView getFirstMessageBubbleIndicatorView(View itemView);

    @NonNull
    protected abstract View getMessageBubbleView(View itemView);

    @Nullable
    protected abstract TextView getDateView(View itemView);

    @Nullable
    protected abstract TextView getTimeView(View itemView);

    @Nullable
    protected abstract ImageView getMessageStateIndicatorView(View itemView);

    @Nullable
    protected abstract ImageView getAvatarView(View itemView);

    @Nullable
    protected abstract TextView getSenderNameView(View itemView);

    public void setNeedToShowDate(boolean needToShowDate) {
        this.needToShowDate = needToShowDate;
    }

    public boolean isNeedToShowDate() {
        return needToShowDate;
    }

    public void setMessageFromMe(boolean messageFromMe) {
        this.messageFromMe = messageFromMe;
    }

    public void setNeedToShowFirstMessageBubbleIndicator(boolean needToShowFirstMessageBubbleIndicator) {
        this.needToShowFirstMessageBubbleIndicator = needToShowFirstMessageBubbleIndicator;
    }

    public void setGroupChat(boolean groupChat) {
        this.groupChat = groupChat;
    }

    public void bind(Data qiscusComment) {
        setUpColor();

        showDateOrNot(qiscusComment);
        showTime(qiscusComment);
        showIconReadOrNot(qiscusComment);

        if (firstMessageBubbleIndicatorView != null) {
            firstMessageBubbleIndicatorView.setVisibility(needToShowFirstMessageBubbleIndicator ? View.VISIBLE : View.GONE);
        }

        showSenderAvatar(qiscusComment);
        showSenderName(qiscusComment);

        showMessage(qiscusComment);
    }

    private void showSenderName(Data qiscusComment) {
        if (senderNameView != null && !messageFromMe && groupChat) {
            if (needToShowFirstMessageBubbleIndicator) {
                senderNameView.setVisibility(View.VISIBLE);
                senderNameView.setText(String.format("~ %s", qiscusComment.getSender()));
            } else {
                senderNameView.setVisibility(View.GONE);
            }

        }
    }

    private void showSenderAvatar(Data qiscusComment) {
        if (avatarView != null && !messageFromMe) {
            if (needToShowFirstMessageBubbleIndicator) {
                avatarView.setVisibility(View.VISIBLE);
                Glide.with(avatarView.getContext())
                        .load(qiscusComment.getSenderAvatar())
                        .dontAnimate()
                        .placeholder(R.drawable.ic_qiscus_avatar)
                        .error(R.drawable.ic_qiscus_avatar)
                        .into(avatarView);
            } else {
                avatarView.setVisibility(View.GONE);
            }
        }
    }

    protected abstract void showMessage(Data qiscusComment);

    protected void setUpColor() {
        if (messageFromMe) {
            messageBubbleView.setBackground(rightBubbleDrawable);

            if (firstMessageBubbleIndicatorView != null) {
                firstMessageBubbleIndicatorView.setColorFilter(rightBubbleColor);
            }

        } else {
            messageBubbleView.setBackground(leftBubbleDrawable);

            if (firstMessageBubbleIndicatorView != null) {
                firstMessageBubbleIndicatorView.setColorFilter(leftBubbleColor);
            }
        }

        if (dateView != null) {
            dateView.setTextColor(dateColor);
        }
    }

    protected void showTime(QiscusComment qiscusComment) {
        if (timeView != null) {
            if (qiscusComment.getState() == QiscusComment.STATE_FAILED) {
                timeView.setText(R.string.sending_failed);
                timeView.setTextColor(failedToSendMessageColor);
            } else {
                timeView.setText(Qiscus.getChatConfig().getTimeFormat().format(qiscusComment.getTime()));
                timeView.setTextColor(messageFromMe ? rightBubbleTimeColor : leftBubbleTimeColor);
            }
        }
    }

    protected void showIconReadOrNot(QiscusComment qiscusComment) {
        if (messageStateIndicatorView != null) {
            if (qiscusComment.getState() != QiscusComment.STATE_FAILED
                    && qiscusComment.getState() != QiscusComment.STATE_READ) {
                if (qiscusComment.getId() < 0) {
                    qiscusComment.setState(QiscusComment.STATE_SENDING);
                } else if (qiscusComment.getId() > lastDeliveredCommentId) {
                    qiscusComment.setState(QiscusComment.STATE_ON_QISCUS);
                } else if (qiscusComment.getId() > lastReadCommentId) {
                    qiscusComment.setState(QiscusComment.STATE_DELIVERED);
                } else {
                    qiscusComment.setState(QiscusComment.STATE_READ);
                }
            }
            switch (qiscusComment.getState()) {
                case QiscusComment.STATE_SENDING:
                    messageStateIndicatorView.setColorFilter(rightBubbleTimeColor);
                    messageStateIndicatorView.setImageResource(R.drawable.ic_qiscus_info_time);
                    break;
                case QiscusComment.STATE_ON_QISCUS:
                    messageStateIndicatorView.setColorFilter(rightBubbleTimeColor);
                    messageStateIndicatorView.setImageResource(R.drawable.ic_qiscus_sending);
                    break;
                case QiscusComment.STATE_DELIVERED:
                    messageStateIndicatorView.setColorFilter(rightBubbleTimeColor);
                    messageStateIndicatorView.setImageResource(R.drawable.ic_qiscus_read);
                    break;
                case QiscusComment.STATE_READ:
                    messageStateIndicatorView.setColorFilter(readIconColor);
                    messageStateIndicatorView.setImageResource(R.drawable.ic_qiscus_read);
                    break;
                case QiscusComment.STATE_FAILED:
                    messageStateIndicatorView.setColorFilter(failedToSendMessageColor);
                    messageStateIndicatorView.setImageResource(R.drawable.ic_qiscus_sending_failed);
                    break;
            }
        }
    }

    protected void showDateOrNot(QiscusComment qiscusComment) {
        if (dateView != null) {
            if (needToShowDate) {
                dateView.setText(Qiscus.getChatConfig().getDateFormat().format(qiscusComment.getTime()));
                dateView.setVisibility(View.VISIBLE);
            } else {
                dateView.setVisibility(View.GONE);
            }
        }
    }

    @Override
    public void onClick(View v) {
        if (v.equals(messageBubbleView)) {
            itemClickListener.onItemClick(v, getAdapterPosition());
        }
    }

    @Override
    public boolean onLongClick(View v) {
        if (longItemClickListener != null) {
            longItemClickListener.onLongItemClick(v, getAdapterPosition());
            return true;
        }
        return false;
    }

    public void setLastDeliveredCommentId(int lastDeliveredCommentId) {
        this.lastDeliveredCommentId = lastDeliveredCommentId;
    }

    public void setLastReadCommentId(int lastReadCommentId) {
        this.lastReadCommentId = lastReadCommentId;
    }
}<|MERGE_RESOLUTION|>--- conflicted
+++ resolved
@@ -58,12 +58,9 @@
     protected boolean needToShowDate;
     protected boolean messageFromMe;
     protected boolean needToShowFirstMessageBubbleIndicator;
-<<<<<<< HEAD
     protected int lastDeliveredCommentId;
     protected int lastReadCommentId;
-=======
     protected boolean groupChat;
->>>>>>> 32d9ae0b
 
     protected Drawable rightBubbleDrawable;
     protected Drawable leftBubbleDrawable;
