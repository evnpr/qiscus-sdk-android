--- conflicted
+++ resolved
@@ -321,15 +321,10 @@
     protected abstract Adapter onCreateChatAdapter();
 
     protected void onItemCommentClick(QiscusComment qiscusComment) {
-<<<<<<< HEAD
         if (qiscusComment.getState() == QiscusComment.STATE_ON_QISCUS || qiscusComment.getState() == QiscusComment.STATE_DELIVERED) {
-            if (qiscusComment.getType() == QiscusComment.Type.FILE || qiscusComment.getType() == QiscusComment.Type.IMAGE) {
-=======
-        if (qiscusComment.getState() == QiscusComment.STATE_ON_QISCUS || qiscusComment.getState() == QiscusComment.STATE_ON_PUSHER) {
             if (qiscusComment.getType() == QiscusComment.Type.FILE
                     || qiscusComment.getType() == QiscusComment.Type.IMAGE
                     || qiscusComment.getType() == QiscusComment.Type.AUDIO) {
->>>>>>> 64d7e50c
                 qiscusChatPresenter.downloadFile(qiscusComment);
             }
         } else if (qiscusComment.getState() == QiscusComment.STATE_FAILED) {
@@ -663,14 +658,11 @@
     @Override
     public void onDestroyView() {
         super.onDestroyView();
-<<<<<<< HEAD
         QiscusPusherApi.getInstance().setUserTyping(qiscusChatRoom.getId(), qiscusChatRoom.getLastTopicId(), false);
-=======
         chatAdapter.detachView();
         if (recordAudioPanel != null) {
             recordAudioPanel.cancelRecord();
         }
->>>>>>> 64d7e50c
         qiscusChatPresenter.detachView();
     }
 
